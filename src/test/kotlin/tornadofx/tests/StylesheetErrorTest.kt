package tornadofx.tests

import javafx.stage.Stage
<<<<<<< HEAD
import org.testfx.framework.junit.ApplicationTest
import tornadofx.testapps.StylesheetErrorTest
=======
import org.junit.AfterClass
import org.junit.BeforeClass
import org.junit.Test
import org.testfx.api.FxAssert.verifyThat
import org.testfx.api.FxToolkit
import org.testfx.matcher.control.LabeledMatchers.hasText
import tornadofx.*
import tornadofx.testapps.Styles
import tornadofx.testapps.StylesheetErrorView
>>>>>>> 2e3cb5bd

//@Ignore
class StylesheetErrorTest {

	companion object {

<<<<<<< HEAD
//    @Test
//    fun shouldStartApplicationWithWrongStylesheetWithoutCrashing() {
//        verifyThat(".my-button", hasText("Click here"))
//    }
=======
		val app = App(StylesheetErrorView::class, Styles::class)
		@JvmStatic
		@BeforeClass
		fun before() {
			val primaryStage: Stage = FxToolkit.registerPrimaryStage()
			/**
			 * This will cause a stylesheet error, but should not crash the application.
			 */
			FX.registerApplication(FxToolkit.setupApplication {
				app
			}, primaryStage)
		}

		@JvmStatic
		@AfterClass
		fun after() {
			FxToolkit.cleanupApplication(app)
		}
	}

	@Test
	fun shouldStartApplicationWithWrongStylesheetWithoutCrashing() {
		verifyThat(".my-button", hasText("Click here"))
	}
>>>>>>> 2e3cb5bd

}<|MERGE_RESOLUTION|>--- conflicted
+++ resolved
@@ -1,10 +1,6 @@
 package tornadofx.tests
 
 import javafx.stage.Stage
-<<<<<<< HEAD
-import org.testfx.framework.junit.ApplicationTest
-import tornadofx.testapps.StylesheetErrorTest
-=======
 import org.junit.AfterClass
 import org.junit.BeforeClass
 import org.junit.Test
@@ -14,19 +10,12 @@
 import tornadofx.*
 import tornadofx.testapps.Styles
 import tornadofx.testapps.StylesheetErrorView
->>>>>>> 2e3cb5bd
 
 //@Ignore
 class StylesheetErrorTest {
 
 	companion object {
 
-<<<<<<< HEAD
-//    @Test
-//    fun shouldStartApplicationWithWrongStylesheetWithoutCrashing() {
-//        verifyThat(".my-button", hasText("Click here"))
-//    }
-=======
 		val app = App(StylesheetErrorView::class, Styles::class)
 		@JvmStatic
 		@BeforeClass
@@ -51,6 +40,5 @@
 	fun shouldStartApplicationWithWrongStylesheetWithoutCrashing() {
 		verifyThat(".my-button", hasText("Click here"))
 	}
->>>>>>> 2e3cb5bd
 
 }