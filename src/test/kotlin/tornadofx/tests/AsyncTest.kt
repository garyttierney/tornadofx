--- conflicted
+++ resolved
@@ -90,15 +90,6 @@
 
     @Test
     fun runAsync() {
-<<<<<<< HEAD
-        tornadofx.runAsync (daemon = true) {
-            assertTrue { Thread.currentThread().isDaemon }
-        }
-        tornadofx.runAsync  {
-            assertFalse { Thread.currentThread().isDaemon }
-        }
-    }
-=======
         tornadofx.runAsync(daemon = true) {
             assertTrue { Thread.currentThread().isDaemon }
         }
@@ -107,5 +98,4 @@
         }
     }
 
->>>>>>> cc0f904d
 }