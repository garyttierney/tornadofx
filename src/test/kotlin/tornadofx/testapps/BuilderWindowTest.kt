package tornadofx.testapps

import javafx.application.Platform
import javafx.scene.paint.Color
import javafx.scene.text.FontWeight
import javafx.stage.StageStyle.UNDECORATED
import tornadofx.*

class BuilderWindowTestApp : App(DangerButtonView::class)

class DangerButtonView : View("Do not click the button!") {
<<<<<<< HEAD
    override val root = stackpane {
        setPrefSize(400.0, 200.0)
        button("Don't click me") {
            style {
                fontSize = 20.px
                fontWeight = FontWeight.BOLD
                textFill = Color.RED
            }
            setOnAction {
                builderWindow("What do you want?", stageStyle = UNDECORATED, owner = primaryStage) {
                    vbox(10) {
                        style {
                            padding = box(20.px)
                            borderColor += box(Color.ORANGE)
                            borderWidth += box(2.px)
                        }

                        label("So, you clicked it anyway.. What do you want?") {
=======
    override val root = stackpane  {
        setPrefSize(400.0, 150.0)
        hbox {
            button("Don't click me") {
                style {
                    fontSize = 20.px
                    fontWeight = FontWeight.BOLD
                    textFill = Color.RED
                }
                setOnAction {
                    builderWindow("What do you want?", stageStyle = UNDECORATED, owner = primaryStage) {
                        vbox(10) {
>>>>>>> 6e37cf5d
                            style {
                                padding = box(20.px)
                                borderColor += box(Color.ORANGE)
                                borderWidth += box(2.px)
                            }

                            label("So, you clicked it anyway.. What do you want?") {
                                style {
                                    fontWeight = FontWeight.BOLD
                                }
                            }

                            hbox(10) {
                                button("Tell them you clicked") {
                                    setOnAction {
                                        this@DangerButtonView.title = "It's not dangerous to click the button :)"
                                        closeModal()
                                    }
                                }
                                button("Close app") {
                                    setOnAction {
                                        Platform.exit()
                                    }
                                }
                                button("Cancel") {
                                    setOnAction {
                                        closeModal()
                                    }
                                }
                            }
                        }
                    }
                }
            }
            button("the same in internalWindow") {
                setOnAction {
                    openInternalBuilderWindow("Internal window", modal = true, overlayPaint = Color.DARKRED) {
                        vbox(20) {
                            label("opened in an internalwindow")
                            button("close") {
                                setOnAction { closeModal() }
                            }
                        }
                    }
                }
            }
        }
    }

}<|MERGE_RESOLUTION|>--- conflicted
+++ resolved
@@ -3,32 +3,13 @@
 import javafx.application.Platform
 import javafx.scene.paint.Color
 import javafx.scene.text.FontWeight
+import javafx.stage.StageStyle.DECORATED
 import javafx.stage.StageStyle.UNDECORATED
 import tornadofx.*
 
 class BuilderWindowTestApp : App(DangerButtonView::class)
 
 class DangerButtonView : View("Do not click the button!") {
-<<<<<<< HEAD
-    override val root = stackpane {
-        setPrefSize(400.0, 200.0)
-        button("Don't click me") {
-            style {
-                fontSize = 20.px
-                fontWeight = FontWeight.BOLD
-                textFill = Color.RED
-            }
-            setOnAction {
-                builderWindow("What do you want?", stageStyle = UNDECORATED, owner = primaryStage) {
-                    vbox(10) {
-                        style {
-                            padding = box(20.px)
-                            borderColor += box(Color.ORANGE)
-                            borderWidth += box(2.px)
-                        }
-
-                        label("So, you clicked it anyway.. What do you want?") {
-=======
     override val root = stackpane  {
         setPrefSize(400.0, 150.0)
         hbox {
@@ -41,7 +22,6 @@
                 setOnAction {
                     builderWindow("What do you want?", stageStyle = UNDECORATED, owner = primaryStage) {
                         vbox(10) {
->>>>>>> 6e37cf5d
                             style {
                                 padding = box(20.px)
                                 borderColor += box(Color.ORANGE)
