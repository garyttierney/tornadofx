package tornadofx

import javafx.beans.property.ObjectProperty
import javafx.beans.property.Property
import javafx.beans.property.SimpleBooleanProperty
import javafx.beans.property.SimpleObjectProperty
import javafx.collections.FXCollections
import javafx.collections.ObservableMap
import javafx.scene.Node
import javafx.scene.control.ListCell
import javafx.scene.control.ListView
import javafx.scene.control.SelectionMode
import javafx.scene.control.TableView
import javafx.scene.input.KeyCode
import javafx.scene.input.KeyEvent
import javafx.scene.input.MouseEvent
import javafx.util.Callback
import tornadofx.FX.IgnoreParentBuilder.No
import tornadofx.FX.IgnoreParentBuilder.Once
import kotlin.reflect.KClass


/**
 * Execute action when the enter key is pressed or the mouse is clicked
 * @param clickCount The number of mouse clicks to trigger the action
 * @param action The runnable to execute on select
 */
fun <T> ListView<T>.onUserSelect(clickCount: Int = 2, action: (T) -> Unit) {
    addEventFilter(MouseEvent.MOUSE_CLICKED) { event ->
        if (event.clickCount == clickCount && selectedItem != null && event.target.isInsideRow())
            action(selectedItem!!)
    }

    addEventFilter(KeyEvent.KEY_PRESSED) { event ->
        if (event.code == KeyCode.ENTER && !event.isMetaDown && selectedItem != null)
            action(selectedItem!!)
    }
}

val <T> ListView<T>.selectedItem: T?
    get() = selectionModel.selectedItem

fun <T> ListView<T>.asyncItems(func: () -> Collection<T>) =
        task { func() } success { if (items == null) items = FXCollections.observableArrayList(it) else items.setAll(it) }

fun <T> ListView<T>.onUserDelete(action: (T) -> Unit) {
    addEventFilter(KeyEvent.KEY_PRESSED, { event ->
        if (event.code == KeyCode.BACK_SPACE && selectedItem != null)
            action(selectedItem!!)
    })
}

class ListCellCache<T>(private val cacheProvider: (T) -> Node) {
    private val store = mutableMapOf<T, Node>()
    fun getOrCreateNode(value: T) = store.getOrPut(value, { cacheProvider(value) })
}

abstract class ItemFragment<T> : Fragment() {
    val itemProperty: ObjectProperty<T> = SimpleObjectProperty(this, "item")
    val item by itemProperty
}

abstract class RowItemFragment<S, T> : ItemFragment<T>() {
    val rowItemProperty: ObjectProperty<S> = SimpleObjectProperty(this, "rowItem")
    val rowItem by rowItemProperty
}

abstract class ListCellFragment<T> : ItemFragment<T>() {
    val cellProperty: ObjectProperty<ListCell<T>?> = SimpleObjectProperty()
    var cell by cellProperty
    val editingProperty = SimpleBooleanProperty(false)
    val editing by editingProperty

    open fun startEdit() {
        cell?.startEdit()
    }

    open fun commitEdit(newValue: T) {
        cell?.commitEdit(newValue)
    }

    open fun cancelEdit() {
        cell?.cancelEdit()
    }

    open fun onEdit(op: () -> Unit) {
        editingProperty.onChange { if (it) op() }
    }
}

@Suppress("UNCHECKED_CAST")
open class SmartListCell<T>(val scope: Scope = DefaultScope, listView: ListView<T>?, properties: Map<Any,Any>? = null) : ListCell<T>() {
    /**
     * A convenience constructor allowing to omit `listView` completely, if needed.
     */
    constructor(scope: Scope = DefaultScope, properties : Map<Any,Any>? = null) : this(scope, null, properties)

<<<<<<< HEAD
    private val smartProperties: ObservableMap<Any, Any> = listView?.properties ?: HashMap(properties.orEmpty()).observable()
=======
    private val smartProperties: ObservableMap<Any,Any> = listView?.properties ?: HashMap(properties.orEmpty()).observable()
>>>>>>> 2e3cb5bd
    private val editSupport: (ListCell<T>.(EditEventType, T?) -> Unit)? get() = smartProperties["tornadofx.editSupport"] as (ListCell<T>.(EditEventType, T?) -> Unit)?
    private val cellFormat: (ListCell<T>.(T) -> Unit)? get() = smartProperties["tornadofx.cellFormat"] as (ListCell<T>.(T) -> Unit)?
    private val cellCache: ListCellCache<T>? get() = smartProperties["tornadofx.cellCache"] as ListCellCache<T>?
    private var cellFragment: ListCellFragment<T>? = null
    private var fresh = true

    init {
        if (listView != null) {
            properties?.let { listView.properties?.putAll(it) }
            listView.properties["tornadofx.cellFormatCapable"] = true
            listView.properties["tornadofx.cellCacheCapable"] = true
            listView.properties["tornadofx.editCapable"] = true
        }
        indexProperty().onChange {
            if (it == -1) clearCellFragment()
        }
    }

    override fun startEdit() {
        super.startEdit()
        editSupport?.invoke(this, EditEventType.StartEdit, null)
    }

    override fun commitEdit(newValue: T) {
        super.commitEdit(newValue)
        editSupport?.invoke(this, EditEventType.CommitEdit, newValue)
    }

    override fun cancelEdit() {
        super.cancelEdit()
        editSupport?.invoke(this, EditEventType.CancelEdit, null)
    }

    override fun updateItem(item: T, empty: Boolean) {
        super.updateItem(item, empty)

        if (item == null || empty) {
            textProperty().unbind()
            graphicProperty().unbind()
            text = null
            graphic = null
            clearCellFragment()
        } else {
            FX.ignoreParentBuilder = Once
            try {
                cellCache?.apply { graphic = getOrCreateNode(item) }
            } finally {
                FX.ignoreParentBuilder = No
            }
            if (fresh) {
                val cellFragmentType = smartProperties["tornadofx.cellFragment"] as KClass<ListCellFragment<T>>?
                cellFragment = if (cellFragmentType != null) find(cellFragmentType, scope) else null
                fresh = false
            }
            cellFragment?.apply {
                editingProperty.cleanBind(editingProperty())
                itemProperty.value = item
                cellProperty.value = this@SmartListCell
                graphic = root
            }
            cellFormat?.invoke(this, item)
        }
    }

    private fun clearCellFragment() {
        cellFragment?.apply {
            cellProperty.value = null
            itemProperty.value = null
            editingProperty.unbind()
            editingProperty.value = false
        }
    }

}

fun <T> ListView<T>.bindSelected(property: Property<T>) {
    selectionModel.selectedItemProperty().onChange {
        property.value = it
    }
}

fun <T> ListView<T>.bindSelected(model: ItemViewModel<T>) = this.bindSelected(model.itemProperty)

fun <T, F : ListCellFragment<T>> ListView<T>.cellFragment(scope: Scope = DefaultScope, fragment: KClass<F>) {
    properties["tornadofx.cellFragment"] = fragment
    if (properties["tornadofx.cellFormatCapable"] != true)
        cellFactory = Callback { SmartListCell(scope, it) }
}

@Suppress("UNCHECKED_CAST")
fun <T> ListView<T>.cellFormat(scope: Scope = DefaultScope, formatter: (ListCell<T>.(T) -> Unit)) {
    properties["tornadofx.cellFormat"] = formatter
    if (properties["tornadofx.cellFormatCapable"] != true)
        cellFactory = Callback { SmartListCell(scope, it) }
}

fun <T> ListView<T>.onEdit(scope: Scope = DefaultScope, eventListener: ListCell<T>.(EditEventType, T?) -> Unit) {
    isEditable = true
    properties["tornadofx.editSupport"] = eventListener
    // Install a edit capable cellFactory it none is present. The default cellFormat factory will do.
    if (properties["tornadofx.editCapable"] != true) cellFormat(scope) { }
}

/**
 * Calculate a unique Node per item and set this Node as the graphic of the ListCell.
 *
 * To support this feature, a custom cellFactory is automatically installed, unless an already
 * compatible cellFactory is found. The cellFactories installed via #cellFormat already knows
 * how to retrieve cached values.
 */
fun <T> ListView<T>.cellCache(scope: Scope = DefaultScope, cachedGraphicProvider: (T) -> Node) {
    properties["tornadofx.cellCache"] = ListCellCache(cachedGraphicProvider)
    // Install a cache capable cellFactory it none is present. The default cellFormat factory will do.
    if (properties["tornadofx.cellCacheCapable"] != true) {
        cellFormat(scope) { }
    }
}

fun <T> ListView<T>.multiSelect(enable: Boolean = true) {
    selectionModel.selectionMode = if (enable) SelectionMode.MULTIPLE else SelectionMode.SINGLE
}<|MERGE_RESOLUTION|>--- conflicted
+++ resolved
@@ -95,11 +95,7 @@
      */
     constructor(scope: Scope = DefaultScope, properties : Map<Any,Any>? = null) : this(scope, null, properties)
 
-<<<<<<< HEAD
-    private val smartProperties: ObservableMap<Any, Any> = listView?.properties ?: HashMap(properties.orEmpty()).observable()
-=======
     private val smartProperties: ObservableMap<Any,Any> = listView?.properties ?: HashMap(properties.orEmpty()).observable()
->>>>>>> 2e3cb5bd
     private val editSupport: (ListCell<T>.(EditEventType, T?) -> Unit)? get() = smartProperties["tornadofx.editSupport"] as (ListCell<T>.(EditEventType, T?) -> Unit)?
     private val cellFormat: (ListCell<T>.(T) -> Unit)? get() = smartProperties["tornadofx.cellFormat"] as (ListCell<T>.(T) -> Unit)?
     private val cellCache: ListCellCache<T>? get() = smartProperties["tornadofx.cellCache"] as ListCellCache<T>?
