--- conflicted
+++ resolved
@@ -1,7 +1,8 @@
-@file:Suppress("UNCHECKED_CAST", "unused")
+@file:Suppress("UNCHECKED_CAST")
 
 package tornadofx
 
+import com.sun.javafx.scene.control.skin.TableColumnHeader
 import javafx.animation.Animation
 import javafx.animation.PauseTransition
 import javafx.application.Platform
@@ -21,7 +22,6 @@
 import javafx.scene.Scene
 import javafx.scene.control.*
 import javafx.scene.control.cell.TextFieldTableCell
-import javafx.scene.control.skin.TableColumnHeader
 import javafx.scene.input.InputEvent
 import javafx.scene.input.KeyCode
 import javafx.scene.input.KeyEvent
@@ -370,7 +370,7 @@
     get() = selectionModel.selectedItem
 
 fun <S> TableView<S>.onSelectionChange(func: (S?) -> Unit) =
-        selectionModel.selectedItemProperty().addListener({ _, _, newValue -> func(newValue) })
+        selectionModel.selectedItemProperty().addListener({ observable, oldValue, newValue -> func(newValue) })
 
 
 fun <T> TreeTableView<T>.bindSelected(property: Property<T>) {
@@ -399,7 +399,7 @@
 }
 
 fun <S, T> TreeTableColumn<S, T>.cellFormat(formatter: (TreeTableCell<S, T>.(T) -> Unit)) {
-    cellFactory = Callback {
+    cellFactory = Callback { column: TreeTableColumn<S, T> ->
         object : TreeTableCell<S, T>() {
             override fun updateItem(item: T, empty: Boolean) {
                 super.updateItem(item, empty)
@@ -961,13 +961,10 @@
     }
 }
 
-<<<<<<< HEAD
-=======
 @Deprecated("This will go away in the future. Use the version with centerOnScreen parameter", ReplaceWith("replaceWith(replacement, transition, sizeToScene, false)"))
 fun Node.replaceWith(replacement: Node, transition: ViewTransition? = null, sizeToScene: Boolean, onTransit: () -> Unit = {}) =
         replaceWith(replacement, transition, sizeToScene, false)
 
->>>>>>> 2e3cb5bd
 fun Node.hide() {
     isVisible = false
     isManaged = false
