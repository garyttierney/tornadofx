--- conflicted
+++ resolved
@@ -1,10 +1,7 @@
 package tornadofx
 
-<<<<<<< HEAD
 import javafx.beans.property.ObjectProperty
-=======
 import javafx.beans.binding.Bindings
->>>>>>> 42687b56
 import javafx.beans.property.Property
 import javafx.beans.property.ReadOnlyObjectWrapper
 import javafx.beans.value.ObservableValue
@@ -223,7 +220,7 @@
     return treetableview
 }
 
-fun <S> TableView<S>.makeIndexColumn(name: String = "#", startNumber: Int = 1): TableColumn<S, Number> {
+fun <S> TableView<S>.makeIndexColumn(name: String = "#", startNumber:Int = 1): TableColumn<S, Number> {
     return TableColumn<S, Number>(name).apply {
         isSortable = false
         prefWidth = width
