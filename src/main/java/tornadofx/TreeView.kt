package tornadofx

import javafx.beans.property.*
import javafx.scene.Node
import javafx.scene.control.*
import javafx.scene.input.KeyCode
import javafx.scene.input.KeyEvent
import javafx.util.Callback
import tornadofx.FX.IgnoreParentBuilder.Once
import kotlin.reflect.KClass

/**
 * Base class for all TreeCellFragments.
 */
abstract class TreeCellFragment<T> : ItemFragment<T>() {

    val cellProperty: ObjectProperty<TreeCell<T>?> = SimpleObjectProperty()
    var cell by cellProperty

    val editingProperty = SimpleBooleanProperty(false)
    val editing by editingProperty

    open fun startEdit() { cell?.startEdit() }

    open fun commitEdit(newValue: T) { cell?.commitEdit(newValue) }

    open fun cancelEdit() { cell?.cancelEdit() }

    open fun onEdit(op: () -> Unit) { editingProperty.onChange { if (it) op() } }
}

open class SmartTreeCell<T>(val scope: Scope = DefaultScope, treeView: TreeView<T>?): TreeCell<T>() {
    @Suppress("UNCHECKED_CAST") private val editSupport: (TreeCell<T>.(EditEventType, T?) -> Unit)? get() = treeView.properties["tornadofx.editSupport"] as (TreeCell<T>.(EditEventType, T?) -> Unit)?
    @Suppress("UNCHECKED_CAST") private val cellFormat: (TreeCell<T>.(T) -> Unit)? get() = treeView.properties["tornadofx.cellFormat"] as (TreeCell<T>.(T) -> Unit)?
    @Suppress("UNCHECKED_CAST") private val cellCache: TreeCellCache<T>? get() = treeView.properties["tornadofx.cellCache"] as TreeCellCache<T>?
    private var cellFragment: TreeCellFragment<T>? = null
    private var fresh = true

    init {
        if (treeView != null) {
            treeView.properties["tornadofx.cellFormatCapable"] = true
            treeView.properties["tornadofx.cellCacheCapable"] = true
            treeView.properties["tornadofx.editCapable"] = true
        }
        indexProperty().onChange {
            if (it == -1) clearCellFragment()
        }
    }

    override fun startEdit() {
        super.startEdit()
        editSupport?.invoke(this, EditEventType.StartEdit, null)
    }

    override fun commitEdit(newValue: T) {
        super.commitEdit(newValue)
        editSupport?.invoke(this, EditEventType.CommitEdit, newValue)
    }

    override fun cancelEdit() {
        super.cancelEdit()
        editSupport?.invoke(this, EditEventType.CancelEdit, null)
    }

    override fun updateItem(item: T, empty: Boolean) {
        super.updateItem(item, empty)

        if (item == null || empty) {
            cleanUp()
            clearCellFragment()
        } else {
            FX.ignoreParentBuilder = Once
            try {
                cellCache?.apply { graphic = getOrCreateNode(item) }
            } finally {
                FX.ignoreParentBuilder = FX.IgnoreParentBuilder.No
            }
            if (fresh) {
                @Suppress("UNCHECKED_CAST")
                val cellFragmentType = treeView.properties["tornadofx.cellFragment"] as KClass<TreeCellFragment<T>>?
                cellFragment = if (cellFragmentType != null) find(cellFragmentType, scope) else null
                fresh = false
            }
            cellFragment?.apply {
                editingProperty.cleanBind(editingProperty())
                itemProperty.value = item
                cellProperty.value = this@SmartTreeCell
                graphic = root
            }
            cellFormat?.invoke(this, item)
        }
    }

    private fun cleanUp() {
        textProperty().unbind()
        graphicProperty().unbind()
        text = null
        graphic = null
    }

    private fun clearCellFragment() {
        cellFragment?.apply {
            cellProperty.value = null
            itemProperty.value = null
            editingProperty.unbind()
            editingProperty.value = false
        }
    }
}

class TreeCellCache<T>(private val cacheProvider: (T) -> Node) {
    private val store = mutableMapOf<T, Node>()
    fun getOrCreateNode(value: T) = store.getOrPut(value){ cacheProvider(value) }
}

fun <T> TreeView<T>.bindSelected(property: Property<T>) {
    selectionModel.selectedItemProperty().onChange { property.value = it?.value }
}

/**
 * Binds the currently selected object of type [T] in the given [TreeView] to the corresponding [ItemViewModel].
 */
fun <T> TreeView<T>.bindSelected(model: ItemViewModel<T>) = this.bindSelected(model.itemProperty)


fun <T> TreeView<T>.onUserDelete(action: (T) -> Unit) {
<<<<<<< HEAD
    addEventFilter(KeyEvent.KEY_PRESSED) { event ->
        if (event.code == KeyCode.BACK_SPACE && selectionModel.selectedItem?.value != null)
            action(selectedValue!!)
    }
=======
    addEventFilter(KeyEvent.KEY_PRESSED, { event ->
        val value = selectedValue
        if (event.code == KeyCode.BACK_SPACE && value != null)
            action(value)
    })
>>>>>>> 2d8244e9
}

fun <T> TreeView<T>.onUserSelect(action: (T) -> Unit) {
    selectionModel.selectedItemProperty().addListener { _, _, new ->
        new?.value?.let { action(it) }
    }
}


/**
 * <p>This method will attempt to select the first index in the control.
 * If clearSelection is not called first, this method
 * will have the result of selecting the first index, whilst retaining
 * the selection of any other currently selected indices.</p>
 *
 * <p>If the first index is already selected, calling this method will have
 * no result, and no selection event will take place.</p>
 *
 * This functions is the same as calling.
 * ```
 * selectionModel.selectFirst()
 *
 * ```
 */
fun <T> TreeView<T>.selectFirst() = selectionModel.selectFirst()

fun <T> TreeView<T>.populate(itemFactory: (T) -> TreeItem<T> = { TreeItem(it) }, childFactory: (TreeItem<T>) -> Iterable<T>?) =
        populateTree(root, itemFactory, childFactory)

/**
 * Registers a `Fragment` which should be used to represent a [TreeItem] for the given [TreeView].
 */
fun <T, F : TreeCellFragment<T>> TreeView<T>.cellFragment(scope: Scope = DefaultScope, fragment: KClass<F>) {
    properties["tornadofx.cellFragment"] = fragment
    if (properties["tornadofx.cellFormatCapable"] != true)
        cellFactory = Callback { SmartTreeCell(scope, it) }
}

fun <S> TreeView<S>.cellFormat(scope: Scope = DefaultScope, formatter: (TreeCell<S>.(S) -> Unit)) {
    properties["tornadofx.cellFormat"] = formatter
    if (properties["tornadofx.cellFormatCapable"] != true) {
        cellFactory = Callback { SmartTreeCell(scope, it) }
    }
}

fun <S> TreeView<S>.cellDecorator(decorator: (TreeCell<S>.(S) -> Unit)) {
    val originalFactory = cellFactory

    if (originalFactory == null) cellFormat(formatter = decorator) else {
        cellFactory = Callback { treeView: TreeView<S> ->
            val cell = originalFactory.call(treeView)
            cell.itemProperty().onChange { decorator(cell, cell.item) }
            cell
        }
    }
}

// -- Properties

/**
 * Returns the currently selected value of type [T] (which is currently the
 * selected value represented by the current selection model). If there
 * are multiple values selected, it will return the most recently selected
 * value.
 *
 * <p>Note that the returned value is a snapshot in time.
 */
val <T> TreeView<T>.selectedValue: T?
    get() = this.selectionModel.selectedItem?.value

fun <T> TreeView<T>.multiSelect(enable: Boolean = true) {
    selectionModel.selectionMode = if (enable) SelectionMode.MULTIPLE else SelectionMode.SINGLE
}

fun <T> TreeTableView<T>.multiSelect(enable: Boolean = true) {
    selectionModel.selectionMode = if (enable) SelectionMode.MULTIPLE else SelectionMode.SINGLE
}<|MERGE_RESOLUTION|>--- conflicted
+++ resolved
@@ -124,18 +124,11 @@
 
 
 fun <T> TreeView<T>.onUserDelete(action: (T) -> Unit) {
-<<<<<<< HEAD
     addEventFilter(KeyEvent.KEY_PRESSED) { event ->
-        if (event.code == KeyCode.BACK_SPACE && selectionModel.selectedItem?.value != null)
-            action(selectedValue!!)
-    }
-=======
-    addEventFilter(KeyEvent.KEY_PRESSED, { event ->
         val value = selectedValue
         if (event.code == KeyCode.BACK_SPACE && value != null)
             action(value)
-    })
->>>>>>> 2d8244e9
+    }
 }
 
 fun <T> TreeView<T>.onUserSelect(action: (T) -> Unit) {
