--- conflicted
+++ resolved
@@ -2,7 +2,6 @@
 
 All notable changes to this project will be documented in this file.
 
-<<<<<<< HEAD
 ## [1.6.1-SNAPSHOT]
 
 - Color.derive and Color.ladder
@@ -21,9 +20,6 @@
 
 ## [1.6.0]
 
-=======
-## [1.6.0-SNAPSHOT]
->>>>>>> e89d929d
 - Workspaces (https://edvin.gitbooks.io/tornadofx-guide/content/16.%20Workspaces.html)
 - OpenXXX functions: Windows opens centered over owner if owner is passed in as parameter (https://github.com/edvin/tornadofx/issues/231)
 - API break: View params are now map(property-ref, value) instead of vararg Pair(String, value)
