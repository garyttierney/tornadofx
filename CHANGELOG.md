--- conflicted
+++ resolved
@@ -13,11 +13,8 @@
 - `alert` builder accepts optional owner parameter (https://github.com/edvin/tornadofx/issues/483)
 
 ### Additions
-<<<<<<< HEAD
 - `beforeShutdown` allows you to register shutdown hooks
-=======
 - `DataGridPaginator` component to help with pagination for `DataGrid`
->>>>>>> 4382e9ee
 - runAsync supports `daemon` parameter to control thread characteristics (https://github.com/edvin/tornadofx/pull/508)
 - Node.`runAsyncWithOverlay`
 - `Latch`, a subclass of CountdownLatch that exposes a `lockedProperty` and provides immediate release ability
