--- conflicted
+++ resolved
@@ -4,11 +4,8 @@
 
 ## [1.5.10-SNAPSHOT]
 
-<<<<<<< HEAD
 - `runAsync` now run in the context of `Task` so you can access `updateMessage()` etc
-=======
 - progressbar and progressindicator builders binds to `Property<Number>` instead of `Property<Double>` to support `DoubleProperty`
->>>>>>> 0d387eff
 - Added `insets()` builder
 - Fixed a race condition in Slideshow with overlapping transitions (https://github.com/edvin/tornadofx/issues/225)
 - Node `onHover { doSomething() }` helper, param is boolean indicating hover state
