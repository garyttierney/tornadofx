# Change Log

## [1.7.15-SNAPSHOT]

### Fixed

- SmartResize.Policy manual resize broken (https://github.com/edvin/tornadofx/issues/570)
- TableView bound to ListProperty should rebind when value changes
- Allow calling Workspace.disableNavigation() when workspace is empty
<<<<<<< HEAD
- Thread pools are reinitialized on App.start() to support stop/start multiple times within the same JVM
 
=======
- inheritParamHolder and inheritScopeHolder are cleared on Application stop (https://github.com/edvin/tornadofx/issues/602)
- smartResize throws exception for hidden columns (https://github.com/edvin/tornadofx/issues/606)

>>>>>>> 1b0704dc
### Changes

- Kotlin 1.2.21
- AnchorPaneConstraint properties now accept any Number, not just Double
- AbstractField.textProperty was renamed to labelProperty to avoid confusion with the textProperty() exposed by textfields inside of a field
- ItemViewModel.bind `defaultValue` parameter
- Node builders inside of `MenuItem` will automatically assign the node to the `graphic` property of the menu item
- The App class (main application entrypoint) no longer requires a primary view parameter, in case you want to show a tray icon or determinine what view to show some other way
- Renamed tableview column builder for readonly non-observable properties to `readonlyColumn` (https://github.com/edvin/tornadofx/issues/599)
- Renamed Node.index to Node.indexInParent to avoid subtle bugs (Partly fixes https://github.com/edvin/tornadofx/issues/598)
- Removed CheckBoxCell in favor of inline cellFormat

### Additions

- StackPane.connectWorkspaceActions() along with StackPane.contentProperty and various Workspace related functions and properties (https://github.com/edvin/tornadofx/issues/604)
- TextInputControl.filterInput allows you to discriminate what kind of input should be accepted for a text input control
- String.isLong(), isInt(), isDouble() and isFloat()
- checkmenuitem builder accepts string for keycombination and selected property
- Node.index will tell you the Node's index in the parent container
- placeholder<UIComponent> builder for TableView, TreeTableView, ListView  
- obserableList<T>() creates FXCollections.observableArrayList<T>
- ResourceBundle.format() provides a short way to insert translations with variables in them

## [1.7.14]

### Fixed

- `runAsync` would skip the success/fail steps if no work was done in the op block 
- TableView Pojo Column references support boolean "is" style properties (https://github.com/edvin/tornadofx/issues/560)
- TabPane.tab<UIComponent> inside of an UIComponent is now scope aware
- TreeView.lazyPopulate should never assign null list if filter results in no items

### Changes

- Kotlin 1.2.10
- Node builders inside of `ButtonBase` will automatically assign the node to the `graphic` property of the Button

### Additions

- ConfigProperties (`config`) is now `Closable` so it can be used with `use`

## [1.7.13]

### Fixed

- Navigation button issue when already docked view was docked again (https://github.com/edvin/tornadofx/issues/526)
- Internal thread pools are shutdown on app exit. Running threads in the default thread pool will still block application stop.
- ComboBox.makeAutoCompletable() inspects listView.prefWidth for being bound before attemting to set it (https://github.com/edvin/tornadofx/issues/530)
- Wizard.canGoBack override caused NPE (https://github.com/edvin/tornadofx/issues/211)

### Changes
- Kotlin 1.2.0
- ItemViewModel.bindTo(itemFragment) supports all itemb fragments now, not just ListCellFragment
- lambda's that return unit are no longer nullable. use the default-lambda instead
- ChildInterceptor is now an Interface.
- Component.messages are fetched using the classloader that defined the Component subclass (https://github.com/edvin/tornadofx/issues/553)

### Additions

- `cellFragment` support for DataGrid
- ObservableValue<String>.isBlank() and ObservableValue<String>.isNotBlank() which returns BooleanBinding. Useful for binding to TextField enabled/visible state
- Added `owner` and `title` parameters to `alert` and other dialog builders (https://github.com/edvin/tornadofx/issues/522)
- TextInputControl.editableWhen
- `multiSelect()` for TreeView, TreeTableView, TableView and ListView
- Stylesheets can now be added specificly to a `Parent`- Node with `addStylesheet`

## [1.7.12]

### Fixed
- Fixed #434 leaf nodes are now getting set as expected for `lazypopulate`.
- Style builder can be applied to PopupControl, Tab, TableColumnBase (https://github.com/edvin/tornadofx/issues/476)
- Better handling of Column.makeEditable() for properties that implement Property<Number>

### Changes
- Refactoring: Moved all extension functions and properties targeting `TreeView`
  from `Nodes.kt` to `TreeView.kt`. 
- `alert` builder accepts optional owner parameter (https://github.com/edvin/tornadofx/issues/483)

### Additions
- `fitToParentHeight/Width/Size` as well as `fitToHeight/Width/Size(region)` helpers (https://github.com/edvin/tornadofx/pull/519)
- `beforeShutdown` allows you to register shutdown hooks
- `DataGridPaginator` component to help with pagination for `DataGrid`
- runAsync supports `daemon` parameter to control thread characteristics (https://github.com/edvin/tornadofx/pull/508)
- Node.`runAsyncWithOverlay`
- `Latch`, a subclass of CountdownLatch that exposes a `lockedProperty` and provides immediate release ability
- Inline type safe stylesheet on Parent using the `stylesheet` builder
- Tab.close()
- JsonBuilder.add() supports Iterable<Any> (Turned into JsonArray)
- Added `customitem` menu item builder (https://github.com/edvin/tornadofx/pull/488)
- The default lefCheck for `lazypopulate` is now also recognizing an empty list as a leaf.
- menubutton builder (https://github.com/edvin/tornadofx/issues/461)
- MenuButton.item builder
- Added Fragment support for`TreeCell`

## [1.7.11]

### Fixed

- Accessing last item in DataGridFocusModel was not possible
- Severe performance bug in SmartResize policy causing it to add exessive number of listeners (https://github.com/edvin/tornadofx/issues/460)

### Changes

- Parameters passed to Views will now be updated if you do another find() (https://github.com/edvin/tornadofx/issues/443)
- SingleAssign now throws UninitializedPropertyAccessException instead of Exception
- Removed inc() and dec() from properties
- rangeTo from properties is now lazy
- loadFont size parameter is changed from Double to Number
- Lots of internal refactoring thanks to @tieskedh
- Kotlin 1.1.4
- Wizard and ViewModel are now internationalized
- imageview() builder accepts ObservableValue<Image?> (https://github.com/edvin/tornadofx-guide/issues/43)
- added option to increment and decrement spinners by scrolling (https://github.com/edvin/tornadofx/pull/425)
- onUndock is now called for the View currently embedded as the scene root of a Window when it closes (https://github.com/edvin/tornadofx/issues/427)
- Launch<AppClass> helper for nicer main functions (https://github.com/edvin/tornadofx/pull/431)

### Additions

- TreeTableView.bindSelected()
- CheckMenuItem.bind()
- Button builders with text property support
- Collection Property Delegates (https://github.com/edvin/tornadofx/pull/454)
- Workspace.create button and corresponding UIComponent onCreate callback and creatable property
- Lots of reified functions
- The default ErrorHandler shows structured information about failed HTTP requests
- RestException containing request, response and the underlying exception
- Added JsonBuilder.add(key, Iterable<JsonModel>) to avoid having to call toJSON() on it (https://github.com/edvin/tornadofx/issues/414)
- ViewModel partial rollback (https://github.com/edvin/tornadofx/issues/420)
- FX.addChildInterceptor that can veto or custom add builder children to their parent. Useful for MigPane for example.
- Tab.select() for easier selection of tab without having to access tabPane.selectionModel
- TabPane.contains(UIComponent) and Iterable<Node>.contains(UIComponent)
- Override -fx-accent with type-safe CSS property accentColor
- Component.paramsProperty can be used to detec changes to incoming parameters (overriden on new find)

## [1.7.10]

### Fixed

- Fieldset captions are gone (https://github.com/edvin/tornadofx/issues/399)
- Fieldset padding is missing (https://github.com/edvin/tornadofx/issues/401)
- AutoCompleteComboBoxSkin no longer throws upon reconfiguration

### Changes

- AutoCompleteComboBoxSkin: Added an option to use automatic width for the popup

## [1.7.9] - 2017-08-04

### Additions

- weak delegate for easier construction of weak references that need a deinit callback
- The following extension functions (`managedWhen`, `visibleWhen`, `hiddenWhen`, `disableWhen`, `enableWhen`, `removeWhen`, `onHover`) 
  now return the node the are called on.
- TableColumn.cellFragment to match ListView.cellFragment + SmartTableCell which encapsulate cellFormat, cellCache and cellFragment
- bindChildren(observableSet, converter) to completement the observableList version
- sequentialTransition, parallelTransition builders (https://github.com/edvin/tornadofx/issues/373)
- ObservableList<*>.sizeProperty keeps track of the number of items in an ObservableList
- KeyboardLayout which can export to keyboard-layout-editor.com format
- ObservableValue<T>.onChangeOnce() and ObservableValue<T>.onChangeTimes(n) will disconnect listener after n events
- ViewModel.markDirty(property) to explicitly set a property dirty, for example when a bound list is changed internally
- ViewModel supports binding maps
- `MutableMap.toProperty(key) { generateProperty() }` writes back into the map on change

### Fixed

- Form and Field properties got updated to the new more concise syntax propertyName() vs. property
- LazyTreeItem will now only set children once after getChildren is called.
- DataGrid properly updates when operating on a bound list (https://github.com/edvin/tornadofx/issues/385)
- DataGrid reselects same index if item at selected index is removed (https://github.com/edvin/tornadofx/issues/386)
- imageview builder now accepts null from an `ObservableValue<String>`
- TreeView.cellFormat now unbinds the textProperty and the graphicProperty
- Reified type parameter to ViewModel.bind() to solve properties that are null at the binding call (https://github.com/edvin/tornadofx/issues/365)
- ViewModel.bind() for properties that are null at the binding call + now supports Long amd ObservableList as well
- Fixed Chart.series() bug (https://github.com/edvin/tornadofx/issues/354)
- External/synced changes to bound ViewModel properties should not affect dirty state (https://github.com/edvin/tornadofx/issues/358)
- showModal/showWindow now resizes the window before calling onDock, so the View can override placement easier (https://github.com/edvin/tornadofx/issues/360)
- Avoid extension function confusion on `Configurable` by introducing a new `ConfigProperties` subclass and changing extension functions to member functions (https://github.com/edvin/tornadofx/issues/362)
- TreeTableView.resizeColumnsToFitContent() now waits until the skin is available instead of naively deferring to the next pulse
- Nested tableColumns with valueProvider lambda now nest correctly

### Changes

- Kotlin 1.1.3-2
- DataGrid receives focus on click
- TableView refactoring, all cell manipulation functions are encapsulated in a SmartTableCell
- ItemViewModel's bind methods accept properties that return nullable values (https://github.com/edvin/tornadofx/issues/389)
- ViewModel binding mechanism has been rewritten and supports lists much better now

## [1.7.8] - 2017-06-25

### Additions

- Stage.uiComponent()
- ViewModel.clearDecorators()
- Extensions for StringProperty and BooleanProperty

### Fixed

- Improved ProgressIndicator size for `runAsyncWithProgress`

### Changes

- Kotlin 1.1.3
- `openModal` and `openWindow` returns the Stage
- `dialog` builder operates on a StageAwareFieldset so it can close the dialog easier by calling `close()`
- All JSON extractor functions support vararg keys, will pick the first available (https://github.com/edvin/tornadofx/issues/350)
- ValidationContext.validate(decorateErrors = false) clears decorators
- Property.plus(), minus(), etc now return Bindings instead of Properties

## [1.7.7] - 2017-06-15

### Additions

- Extension functions to NumberProperty classes (obsNumOne + obsNumTwo etc)

### Fixed

- Reverted cellFormat change from 1.7.6 (https://github.com/edvin/tornadofx/issues/349)
- Accessing json properties from app.config inside a view looked up view.config instead of app.config (https://github.com/edvin/tornadofx/issues/346)

### Changes


## [1.7.6] - 2017-06-13

### Additions

- UIComponent.forwardWorkspaceActions(target) will override the current receiver of button states and action callbacks
- replaceWith(component: KClass<T>) accepts `sizeToScene` and `centerOnScreen`
- titledpane builder that accepts the title as ObservableValue<String>
- TaskStatus.completed and FXTask.completedProperty can be used to listen to changes in completion state of a task
- runLater with optional delay: `runLater { }` and `runLater(10.seconds) { .. }`
- ObservableValue.awaitUntil waits on the UI thread without blocking until a given value is set before resuming execution
- ViewModel.bind can create observable properties from mutable vars: `val name = bind(MyObject::name)`
- Rest.Response.Status enum with all official http status codes. (https://github.com/edvin/tornadofx/issues/330)
- `hbox` and `vbox` builders now have optional `alignment` parameter
- `Workspace.dockOnSelect` Will automatically dock the given `UIComponent` if the `ListMenuItem` is selected.
- Rest client supports Digest Authentication
- Inline commands can be defined with `command { }` builder pattern
- hyperlink builder has optional graphic parameter
- UIComponent has `currentStage`, `setWindowMinSize(width, height)` and `setWindowMaxSize(width, height)`
- DrawerItem has `expandedProperty` and `expanded` var (https://github.com/edvin/tornadofx/issues/332)
- UIComponent.replaceWith has `centerOnScreen` parameter
- Shortcut overload for Commands: `shortcut(shortcut, command, param)`

### Fixed

- TableColumn.useTextField() accepts Property<*> - no longer requires ObjectProperty<*>
- Workspace navigation now behaves more like a browser with regards to back/forward button functionality
- ConcurrentModificationException in EventBus fire mechanism
- UIComponent.headingProperty is bound to titleProperty by default, will be unbound if assigned value
- DefaultErrorHandler correctly handles errors with no stacktrace available (https://github.com/edvin/tornadofx/issues/328)
- Non-bound properties inside ViewModels can locate it's ValidationContext, and hence can now be used with validators
- SortedFilteredList will not overwrite the backing list when column sorting is enabled in TableView (setAll disabled) (https://github.com/edvin/tornadofx/issues/344)
- RowExpanders containing nested TableViews no longer inherits white label text when owning row is selected
- Calling `cellFormat` on a TableCell that already has a formatter will now add the new formatter as a decorator instead of overwriting the old
- `cellDecorator` only decorates cells with items. It previously ran also when a cell item became null

### Changes

- Kotlin 1.1.2-5
- Workspace will preemptively register for current scope in init()
- `runAsyncWithProgress` will display the progress indicator in the `graphic` property if the parent is `Labeled`
- Cleaned up menu and item builders, might require parameter adjustment in some cases
- UIComponent.currentWindow is fetched from `root.scene.stage`, falls back to `modalStage` or `primaryStage`
- ListMenu.activeItem accepts null to signal that no menu item is active
- Removed `children` parameter from `hbox` and `vbox` builders - they were early remnants from before we realized how powerful builders could be :)
- `action` delegate no longer has `ActionEvent` as parameter so it can be used for no-args function references. Fallback to `setOnAction` if you need the event.
- `Injectable` was a misnomer and has been deprectated in favor of `ScopedInstance`
- TaskStatus no longer disconnects the current task when the task is completed

## [1.7.5] - 2017-05-19

**Important notice**: The `field` builder used to operate on the `inputContainer` inside the `Field`. This has been changed so that it now operates on the
field itself. If you did something like `parent.isVisible = false` to hide the field, you must now change your code to `isVisible = false`. This new
behavior is more as one would expect and hopefully the change won't cause any trouble to anyone.


### Additions

- ListMenu.item builder gets tag parameter (can be used to identify the item)
- EventTarget.tag and tagProperty, useful for identifying Tabs, ListMenuItem and other components used in "selected" situations.
- Map.queryString creates an URL encoded query string from a Map. Useful for REST calls.
- Tab.enableWhen/disableWhen/visibleWhen
- TabPane.tab builder takes optional tag parameter. If no text parameter is supplied, tag.toString() is used
- Node.cache will create and cache a node inside another node. Useful for Cell implementations to reduce memory footprint. `graphic = cache { createNode() }`
- Rest client supports PATCH (https://github.com/edvin/tornadofx/issues/320)
- warning(), error(), confirmation() and information() shortcuts to alert()
- Command bindings accepts optional parameter using invoke: `button { command = someCommand(someParam) }` or `button { command = someCommand with someParam }`
- ChoiceBox now supports Commanding
- TextField now supports Commanding
- TreeTableSmartResize.POLICY - activate with smartResize() (https://github.com/edvin/tornadofx/issues/316)
- removeWhen/visibleWhen/enableWhen/disableWhen etc functions now also take an observable instead of a function that returns an observable.
- The `label` builder is now capable of taking a graphic node `label("some text", graphic)`
- ComboBoxBase.required() validator
- SmartResize.POLICY can now be installed by calling `smartResize()` on any `TableView`
- SmartResize will automatically resize if the itemsProperty of the TableView changes value
- Workspace.showHeadingLabelProperty controls whether the heading is shown in the Workspace toolbar or not
- TableView/TreeTableView requestResize() will reapply SmartResize policy, useful after content change
- Column.makeEditable() works for all number subclasses
- Workspace `navigateForward` and `navigateBack` explicit functions
- Style builder for MenuItem (https://github.com/edvin/tornadofx/issues/327)
- imageview builder overloads that accepts observable urls or images

### Fixed

- AutoJsonModel supports String types
- HTTPUrlConnection based Rest Client Engine will read data from response even when not successful
- Support view reloading in OSGi environment
- Live Views did not reload changed classes correctly
- Fixed equals/hashCode in FXEventRegistration, could cause events to not fire on similar components
- lazyPopulate child factory was called on UI thread (https://github.com/edvin/tornadofx/issues/318)
- SmartResize.requestResize() some times resulted in misaligned column headers
- JsonModelAuto supports more types and doesn't produce duplicates (before: name and nameProperty - now: just name)
- SmartResize flickers (https://github.com/edvin/tornadofx/issues/321)
- Workspace navigation (viewPos index) stays intact even when views are manually removed from the `viewStack`
- ObservableValue.select() notice changes to outer property (https://github.com/edvin/tornadofx/issues/326)
- Ignore duplicate onUndock call when both parent and scene are set to null

### Changes

- Removed Workspace experimental warning
- alert content parameter is now optional
- `commandProperty` and `commandParameterProperty` are now writable so you can choose between bind or assign
- CSS warning should not be issued in OSGi environment, since bundle activator installs CSS URL Handler
- All shape builders accepts `Number` instead of `Double` so you can write `circle(10, 10, 5)` instead of `circle(10.0, 10.0, 5.0)`
- ComboBox.validator moved to ComboBoxBase.validator to support ColorPicker and DatePicker as well
- Removed InstanceScoped and removed it from Wizard. It was not needed.
- Deprecated `menuitem` builders in favor of `item` builders, which work the same way as other builders with respect to action (IDEA provides quick fix)
- TreeView.lazyPopulate() is now data driven. If the returned list is observable, changes will be reflected in the tree (https://github.com/edvin/tornadofx/issues/317)
- field builder now operates on the field itself instead of the inputContainer. You can now hide() the field directly in the function reference.
- TableColumn.useProgressBar() supports Number subtypes instead of only Double

## [1.7.4] - 2017-04-28

### Additions

- `wrapper` builder which builds a node around the existing View root
- `ListMenu` control and corresponding `listmenu` builders
- `validator` function takes optional `model` parameter for use with properties not currently registered with the ViewModel (FXML support)
- `ToggleGroup.selectedValueProperty()` is a writable property of any type you choose. Set `togglebutton(value)` or `radiobutton(value)` to configure the value represented by each toggle.
- `Wizard.enterProgresses = true` will go to next page when complete and finish on last page (https://github.com/edvin/tornadofx/issues/310)
- `ViewModel.onCommit(commits: List<Commit>)` callback with more information about the commit
- imageview builder that takes an image in addition to the existing one that takes a url
- fxml delegate supports setting optional root element
- Improved Java interop
- Java version of FX.find() can be called without specifying scope 
- `Tab.whenSelected` callback when the tab is selected

### Fixed

- Java version of Component.find() defaults to current component scope instead of DefaultScope
- NPE in layout debugger (https://github.com/edvin/tornadofx/issues/305)

### Changes

- Kotlin 1.1.2
- findParentOfType accepts subclasses
- splitpane() now has an optional orientation parameter 
- Clicking outside of a modal InternalWindow click now play an error sound to indicate modality (https://github.com/edvin/tornadofx/issues/308)

## [1.7.3] - 2017-04-19

### Additions
- ScrollPane.edgeToEdge boolean var to control the "edge-to-edge" style class (https://github.com/edvin/tornadofx/issues/302)
- Android SDK compatibilty (See https://github.com/edvin/tornadofx-android-compat)
- Added `baseColor` CSS property
- `lazyContextmenu` to add context menus that instantiate when the menu actually opens.

### Changes
- Improved Java interop
- Removed faulty choicebox builder and replaced it with one similar to the combobox builder
- `authInterceptor` was deprecated in favor of better named `requestInterceptor`

### Fixes
- Fixed ViewModel validation bug for ComboBox, ChoiceBox and Spinner
- Autocomplete ComboBox listview matches width of ComboBox by default
- JsonStructure.save(path) actually saves (https://github.com/edvin/tornadofx/pull/300)


## [1.7.2] - 2017-04-14

- `shortpress`/`longpress` actions (https://github.com/edvin/tornadofx/pull/286)
- Form layout supports arbitrary layout containers inside fieldsets (to support multiple rows of fields or any other form layout)
- radiomenuitem builder default argument for keyCombination (https://github.com/edvin/tornadofx/issues/298)
- ViewModel bindings configured with autocommit must pass validation before the value is committed
- find<Component> takes op block to let you operate on the found Component directly
- Node.toggleButton behaves correctly if no togglegroup is available (https://github.com/edvin/tornadofx/issues/296)
- ViewModel partial commit and validate: `commit(field1, field2)`
- Wizard component
- ViewModel.valid property will be updated as validators are added
- UIComponent.closeable property and corresponding default configuration in `Workspace.defaultCloseable`
- TabPane.add(SomeView::class) will bind towards title and closeable state of the UIComponent (https://github.com/edvin/tornadofx/issues/294)
- TreeView.populate() is now data driven. If the returned list is observable, changes will be reflected in the tree

## [1.7.1] - 2017-04-06

- Node.findParentOfType will now also find UIComponents
- Configurable default states for `savable`, `refreshable` and `deletable` (Workspace.defaultXXX property)
- `Workspace.delete` button and `onDelete`, `deletableWhen` and `onDelete` on `UIComponent`
- `TabPane.connectWorkspaceActions` makes the `TabPane` a target for save/refresh/delete actions
- Autocomplete tooltip mode for non editable ComboBox (https://github.com/edvin/tornadofx/pull/293)
- `UIComponent.app` points to the current application instance
- `config` base path configurable via `App.configBasePath`
- Per component `config` path configurable via `UIComponent.configPath`
- Global configuration object `app.config` works like the one in `UIComponent`, saves to `conf/app.properties` by default
- TabPane.contentUiComponent will retrieve the UIComponent embedded in the selected tab
- UIComponent callbacks for `onNavigateBack` and `onNavigateForward` can veto Workspace navigation
- Improved TableView.selectOnDrag (https://github.com/edvin/tornadofx/issues/262)
- Functions to load and save Json objects and JsonModel
- Rest Client supports absolute URI's without appending base URI (https://github.com/edvin/tornadofx/issues/289)
- `replaceWith` gets `sizeToScene` boolean parameter, defaults to false (https://github.com/edvin/tornadofx/issues/283)
- `shortcut("keyCombo") { .. }` and `shortcut(KeyCombo) { .. }` configures key press initiated actions
- UIComponent.accelerators map now works from any View, not just Views embedded in a Workspace (https://github.com/edvin/tornadofx/issues/253)
- Added Scope.hasActiveWorkspace to check if the workspace inside the current scope has been activated
- `Button.shortcut` also works when button is embedded in sub view (https://github.com/edvin/tornadofx/issues/253)
- DataGrid correctly calculates horizontal scrollbar
- DataGrid.maxRows will constrain the max number of rows and override maxCellsInRow if needed (https://github.com/edvin/tornadofx/issues/287)
- DataGrid properties are now StylableObjectProperties to make them bindable
- `config` can now read and write JsonObject and JsonArray
- TableView.bindSelected uses listener instead of unidirectional binding
- Simplified ItemViewModel binding: `val name = bind(Customer::nameProperty)` instead of the old `val name = bind { item?.nameProperty }`
- Any?.toProperty() will wrap any value in an observable property, even nullable properties
- TableColumnBase.style builder
- Node.managedWhen builder binding
- Int/Double Spinner builders merged into one Number builder for better compatibility
- Spinner builders have defaults for min (0), max(100), initialValue (property.value if supplied) (https://github.com/edvin/tornadofx/issues/274)
- paddingLeft/paddingRight converted from Double to Number
- JsonObject.contains(text) and JsonModel.contains(text)
- Button.action() shortcut istead of Button.setOnAction()
- ObservableList.invalidate()
- Dialog.toFront()
- Node.whenVisible
- ListCellFragment.onEdit
- ItemViewModel allows passing in the itemProperty
- First togglebutton builder inside a togglegroup will be selected by default (disable with `selectFirst = false`)
- ToggleButton.whenSelected
- SortedFilteredList refilters when items change (add, remove, permutate)
- SortedFilteredList is editable and supports all functions of the ObservableList interface
- ObservableXXXValue.onChange functions should support nullable values
- Changed semantics of `Node.removeWhen` to switch visible/managed state instead of adding/removing from parent
- Internal: ViewModel maintains a map between bound properties towards the ViewModel to support validators in a cleaner way without reflection calls to private APIs (https://github.com/edvin/tornadofx/issues/276)
- Kotlin 1.1.1 and JvmTarget 1.8
- SortedFilteredList.refilter() causes the existing predicate to be reevaluated
- openModal(resizable) and openWindow(resizable) optional parameter
- TextInputControl.trimWhitespace() enforces on focus lost instead of onChange (prevented adding words with whitespace)
- ViewModel.bind accepts cast to IntegerProperty/DoubleProperty/FloatProperty/BooleanProperty even when binding is null at construction time
- Added `loadFont` helper function

## [1.7.0] - 2017-03-04

- EventTarget.bindComponents(sourceList, converter) syncs the child nodes of the event target to the given observable list of UIComponents via the converter
- EventTarget.bindChildren(sourceList, converter) syncs the child nodes of the event target to the given observable list via the converter
- ObservableList.bind(sourceList, converter) syncs two lists and converts from one type to another on the fly
- API Break: Removed Node.margin helper because it shadowed margin property on Nodes which had their own margin property
- ValidationContext.validate() has optional `decorateErrors` parameter
- ValidationContext and ViewModel has `valid` observable boolean value
- Kotlin 1.1 dependency
- Added MenuItem.visibleWhen
- Fixed: `workspace.dockInNewScope(params)` operates on current scope instead of the new
- `buttonbar` builder in `form` now creates and operates on a `ButtonBar`
- `contextmenu` builder now works on any Node, not just Control
- EventBus `subscribe(times = n)` parameter will unregister listener after it has fired `n` times (http://stackoverflow.com/questions/42465786/how-to-unsubscribe-events-in-tornadofx)
- TextInputControl `trimWhitespace()`, `stripWhitespace()`, `stripNonNumeric()`, `stripNonInteger` continually strips or trims whitespace in inputs
- JSON `datetime` function has optional `millis` parameter to convert to/from milliseconds since epoch instead of seconds
- `JsonConfig.DefaultDateTimeMillis = true` will cause `datetime` to convert to/from milliseconds since epoch by default
- Improved Form prefWidth calculations
- MenuItem.enableWhen function
- Custom tab support for Views. Views can be docked in tabs and even delegate to refreshable and savable for the surrounding View
- resources stream/url/get helpers are not non-nullable
- Added resources helper to App class
- Added TrayIcon support (https://gitallhub.com/edvin/tornadofx/issues/255)
- EventBus `fire()` function is now available from the App class
- `ComboBox.makeAutocompletable()`

## [1.6.2] - 2017-02-21

- resizeColumnsToFitContent takes nested columns into account
- SmartResize.POLICY takes nested columns into account
- scrollpane builder now has fitToWidth and fitToHeight params
- typesafe pojo column builders for TableView and TreeTableView eg. column( "Name", MyPojo::getName )
- spinner builders takes property param
- `include(fxmlFile)` builder support
- `fxml()` Views now supports nested includes / controllers injected via `fxid()` (name of controller is `fx:id` + "Controler")
- SqueezeBox.fillHeight property
- Added svgicon builder
- Removed Node.alignment helper, it was misleading
- Added collapsible parameter to titledpane builder
- Added Component.hostServices property to access a JavaFX HostServices instance
- Improved TableView.column builder so it finds mutable properties even when constructor params with same name is present (https://github.com/edvin/tornadofx/issues/247)
- Workspace.viewStack is public
- Workspace detects dynamic components anywhere inside the WorkspaceArea
- TableView.selectOnDrag() will select rows or columns depending on the current selection mode
- resources.text, resources.image and resources.imageview helpers
- Workspace has NavigationMode Stack (default) and Tabs
- `closeModal()` deprecated in favor of `close()` since it will also close tabs and non-modal + internal windows
- SqueezeBox has multiselect option (still defaults to true)
- ContextMenu.checkboxmenuitem builder
- UIComponent.icon property used by Workspace and Drawer
- Workspace Drawer support (workspace.leftDrawer/rightDrawer)
- Drawer component
- SqueezeBox panes are now `closeable`
- Form buttonbar alignment is now working correctly
- UIComponent.currentWindow property
- openModal/openWindow defaults to currentWindow as owner (https://github.com/edvin/tornadofx/issues/246)
- Accordion.fold has `expanded` parameter
- Fixed: ComboBox with cellFormat does not show bound element (https://github.com/edvin/tornadofx/issues/245)

## [1.6.1] -2017-01-26

- whenSaved and whenRefreshed lambdas as alternative to overriding onSave and onRefresh
- Workspace onSave and onDock delegates to the docked View
- InputStream.toJSON and .toJSONArray + resources.json(key) and resources.jsonArray(key)
- Color.derive and Color.ladder
- Rest.Response implements Closeable so it can be `use`ed (https://github.com/edvin/tornadofx/issues/237)
- UIComponent `disableSave()` and `disableRefresh()`
- can now bind to a pojo by providing only a single getter ( eg. person.observable( JavaPerson::getId ) )
  - API break: previously returned a PojoProperty - now returns an ObjectProperty<T>
  - uses javafx.beans.property.adapter.JavaBeanObjectPropertyBuilder and will now propogate PropertyChangeEvents from the pojo
- UIComponent.headingProperty is ObservableValue<String> for easier binding
- `field` builder supports `orientation` parameter which will cause input container to be a VBox instead of an HBox (https://github.com/edvin/tornadofx/issues/190)
- UIComponents can now be instantiated manually instead of via inject() and find()
- Input Control builders now support ObservableValue instead of just Property for automatic binding
- ListView.useCheckbox()
- ItemViewModel.asyncItem helper to reload the underlying item
- Corrected Workspace.dockInNewScope, docking was performed in the old scope (!)

## [1.6.0] - 2017-01-18

- Workspaces (https://edvin.gitbooks.io/tornadofx-guide/content/16.%20Workspaces.html)
- OpenXXX functions: Windows opens centered over owner if owner is passed in as parameter (https://github.com/edvin/tornadofx/issues/231)
- API break: View params are now map(property-ref, value) instead of vararg Pair(String, value)
- menu builder correctly supports sub-menus
- Introduced `item` menu item builder, should be used in favor of `menuitem`, which took the onAction callback insteadof an operation on the MenuItem as the op block parameter (breaks with the other builders)
- menu builder accepts graphic parameter
- ViewModel autocommit bindings doesn't affect dirty state any more
- buttonbar builder for forms
- InternalWindow now has `overlayPaint` that defaults `c("#000", 0.4)
- builderInternalWindow added
- ItemViewModel constructor takes optional initial value
- `ObservableList.asyncItems` and `ListProperty.asyncItems`
- `confirm()` function that executes an action if the user confirms
- di delegate overload to support injecting a dependency by name (in addition to type)
- `builderFragment` and `builderWindow` builders - fragment and window by just supplying a title and builder
- `ObservableList<T>.onChange` to easy listening to change events from observable lists
- `setInScope()` now uses correct KClass when entering the injectable into the components map
- `ItemViewModel.isEmpty` boolean, complements `empty` property
- `setStageIcon(icon)` will replace all existing icons with the supplied (https://github.com/edvin/tornadofx/issues/228)
- `TableColumn.useCheckbox(editable = true)` now fires edit/commit events when value is changed
- Create nested, observable, writable properties using the `observableValue.select()` function
- ViewModel `bind` has optional parameter `forceObjectProperty` to avoid creating `IntegerProperty` for ints etc, so you can have nullable values
- `TableView.onEditCommit()` handler fires when a cell is edited. No need to manage domain object value, just add your business logic
- Fixed scope support. `DefaultScope(MyController::class)` or `MyController::class.scope(DefaultScope)`
- TableColumn hasClass/addClass/removeClass/toggleClass supports type safe stylesheets
- Lots of functions that earlier accepted Double now accept Number
- TableView.enableCellEditing() makes table editable and enables cell selection
- TableView.regainFocusAfterEdit() - make sure TableView doesn't look focus after cell edit
- TableColumn.makeEditable(converter) - supply specific converter for editable fields
- TableColumn.converter(converter) - supply specific converter for read only text fields
- TableColumn.makeEditable() supports BigDecimal
- Added scope.set(injectable) as easier alternative to setInScope(injectable, scope)
- tableview builder that takes `ObservableValue<ObservableList<T>>`, supporting automatic rebind when items change
- vbox and hbox builders supports any Number as spacing parameter, not just Double
- `runAsync` exposes `TaskStatus` model for binding towards task states: running, message, title, progress, value
- `runAsync` now run in the context of `Task` so you can access `updateMessage()` etc
- progressbar and progressindicator builders binds to `Property<Number>` instead of `Property<Double>` to support `DoubleProperty`
- Added `insets()` builder
- Fixed a race condition in Slideshow with overlapping transitions (https://github.com/edvin/tornadofx/issues/225)
- Node `onHover { doSomething() }` helper, param is boolean indicating hover state
- Node builder bindings: disableWhen, enableWhen, visibleWhen, hiddenWhen, removeWhen
- ObservableValue<Boolean>.toBinding() converts observable boolean to BooleanBinding
- TableCell.useCombobox now supports every kind of Property (bug)
- Observable padding properties for Region `paddingXXXProperty` (top/right/bottom/left/vertical/horizontal/all)
- Padding vars for Region: `paddingXXX' (top/right/bottom/left/vertical/horizontal/all)
- Added `proxyprop` helper to create proxied properties
- DataGrid `maxCellsInRow` property (also CSS styleable as `-fx-max-cells-in-row`)
- Added `DataGrid.asyncItems` to load items async with more concise syntax
- Added `DataGrid.bindSelected` to bind selected item to another property or ViewModel
- Fixed a ViewModel binding bug causing errors if external changes were made to a bound facade
- Added `squeezebox` builder. SqueezeBox is an accordion that allows multiple open titledpanes, added using `fold()`
- `cellCache` supports builders. Earlier, builders would be appended to the ListView, creating undesirable results
- `Scene.reloadViews()` is removed from the public API, no need to call it manually
- `titledpane` builder now accepts op parameter like every other builder. node parameter is now optional
- Fieldset.wrapWidth is now Number instead of Double

## [1.5.9] - 2016-12-24

- UIComponent has `isdockedProperty` and `isDocked` boolean telling you if the ui component is currently docked
- Added CSS elements to type safe stylesheets so you can now target f.ex HBox even if it doesn't have a CSS class
- Pass parameters to ui components using inject/find. Inject params via `val myParam : Int by param()` in target view.
- booleanBinding and stringBinding now adds observable receiver as dependency
- Eventbus: `FXEvent` class with `subscribe()`, `unsubscribe` and `fire` functions (https://edvin.gitbooks.io/tornadofx-guide/content/15.%20EventBus.html)
- InternalWindow is public, close() will also close InternalWindow
- `setInScope(value, scope)` allows you to preemptively configure an injectable property
- Allow Labeled.bind() to work on ObservableValue<T> instead of just Property<T>
- HttpClientEngine now adds default json headers to request
- Fixed Bug: Unconsumed POST requests are not posted to the server completely
- Add Connection: Keep-Alive and User-Agent headers to the default rest client engine

## [1.5.8] - 2016-11-24

- WritableValue<T>.assignIfNull(creatorFn) assigns to the value by calling creator unless it is already non-null
- Button.accelerator(KeyCombination) adds shortcuts to buttons (https://github.com/edvin/tornadofx/issues/205)
- Slideshow component and slideshow builder
- openInternalWindow(SomeOtherView::class) opens a window ontop of the current scene graph
- bindStringProperty respects given format (https://github.com/edvin/tornadofx/issues/210)
- Proxy support for Rest client (Set `client.proxy = Proxy()`)
- Pane builder (https://github.com/edvin/tornadofx/issues/208)
- Iterable<Node>.style will apply styles to all elements in collection
- Added `Node.alignment` property that knows how to apply alignment depending on the parent
- Added `Node.margin` property that knows how to apply margin depending on the parent
- canvas builder
- All constraint builders no longer set default values for properties that are not overridden
- Added canvas() builder
- Kotlin 1.0.5-2
- Added `stackpaneConstraints` builder (margin/alignment) (https://github.com/edvin/tornadofx/issues/206)
- Added `Node.hgrow` and `Node.vgrow` properties (https://github.com/edvin/tornadofx/issues/204)
- ComboBox.cellFormat also formats button cell by default with option to override
- UIComponent.openWindow() opens a new modeless Window
- TreeView.bindSelected(itemProperty) and TreeView.bindSelected(itemViewModel)
- Rest POST supports InputStream (https://github.com/edvin/tornadofx/pull/200)
- Removed deprecated `findFragment` - use `find` instead
- ViewModel.ignoreDirtyStateProperties list of properties that should not be considered when calculating dirty state
- Removed deprecated `replaceWith` overloads (https://github.com/edvin/tornadofx/issues/199)
- Scope support
- ViewModel is now `Component` and `Injectable` so it supports injection.
- addClass/removeClass/toggleClass now also works for pseudo classes (https://github.com/edvin/tornadofx/issues/198)
- ItemViewModel().bindTo(listCellFragment)
- resources.stream("some-resource") locates InputStream for resource
- Added custom renderers to custom CSS Properties (https://github.com/edvin/tornadofx/issues/203)

## [1.5.7] - 2016-10-21

- Fixed LayoutDebugger not showing debugged scene correctly (https://github.com/edvin/tornadofx/issues/192)
- App.shouldShowPrimaryStage() can be used to initially hide the primary stage
- Node.onDoubleClick handler
- chooseDirectory function
- ListView.bindSelected(itemProperty) and ListView.bindSelected(itemViewModel)
- TableView.bindSelected(itemProperty) and TableView.bindSelected(itemViewModel)
- Added ItemViewModel to reduce boiler plate for ViewModels with one source object
- SortedFilteredList now supports editing writeback to the underlying observable list
- View.replaceWith now updates scene property to support Live Views (https://github.com/edvin/tornadofx/issues/191)
- ViewModel bind return value is now optional to support eventually available items
- ViewModel detects changes to the source object and applies to the model counterpart automatically
- ViewModel `bind(autocommit = true) { .. }` option
- Mnemonic in Field labels (form -> field -> input.mnemonicTarget())
- Added ItemFragment and ListCellFragment. Will add TableCellFragment etc shortly.
- Added TreeView.cellDecorator
- Node.hide and Node.show
- Node.toggleClass(class, observableBooleanValue)
- Removed cell as `this` for `cellCache`. The cell could change, so taking it into account was a mistake.
- App MainView parameter can now be a `Fragment` as well as `View`
- ListView `cellCache` provider to create a cached graphic node per item
- Kotlin 1.0.4
- The `di()` delegate no longer calls out to the `DIContainer` for every access, effectively caching the lookup
- The `fxid()` delegate can now inject any type, not just `EventTarget` subclasses
- Added non-null `onChange` overrides for primitive `ObservableValue`s
- Fixed bug with `Node.fade` reversed animations (was also affecting `ViewTransitions`)
- Deprecated confusing CSS `add` function if favor of `and`

## [1.5.6] - 2016-09-19

- ViewModel.onCommit() function that will be called after a successful commit
- TableView SmartResize Policy (https://github.com/edvin/tornadofx/wiki/TableView-SmartResize)
- `dynamicContent` builder that will replace content in a Node when an observable value changes
- Alternative `TableView.column` builder with auto-conversion to observable value (`column("Title", ReturnType::class) { value { it.value.somePropertyOrValue })`
- DataGrid component 
- TableColumn `cellCache` provider to create a cached graphic node per item
- Padding shortcuts (paddingRight, paddingLeft, paddingTop, paddingBottom) to Region
- TableView support for Nested Columns (`nestedColumn(title) { // add child columns here }`)
- TableView support for expanded row node (`rowExpander { // create node to show on expand here }`) (https://edvin.gitbooks.io/tornadofx-guide/content/5.%20Builders%20II%20-%20Data%20Controls.html#row-expanders) 
- Fixed bug where image URLs defined in CSS were rendered wrong
- Added support for skipping snake-casing in CSS rules (names still have to be valid css identifiers)
- Fixed bug where CSS selectors defined with strings would have their capitalization changed (`".testThing"` => `".test-thing"`, `cssclass("testThing")` => `.test-thing`)
- Updated the `ViewTransition` code to be more flexible (including now working with any `Node`, not just `View`s and `Fragment`s).
    - Also added several new built in `ViewTransition`s
- Added new `Node` animation helper functions for various transformations
- FXML files can now contain `fx:controller` attribute to help with content assist, if `hasControllerAttribute = true` is passed to the `fxml` delegate (https://github.com/edvin/tornadofx/issues/179)
- Fix exception in chooseFile when user cancels in Multi mode

## [1.5.5] - 2016-08-19

- Stylesheets can be loaded via ServiceLoader (`META-INF/services/tornadofx.Stylesheet` with reference to the stylesheet class)
- Default constructor was re-added to `tornadofx.App` to support `Run View` in IDEA Plugin
- `resizeColumnsToFitContent` has `afterResize` callback parameter
- SortedFilteredList.asyncItems function
- SortedFilteredList can now be assigned as items to tableview/listview builder without calling `bindTo`
- `DefaultErrorHandler.filter` listens to uncaught errors and can consume them to avoid the default error dialog.
- `json.add(key, JsonModel)` automatically converts to JSON
- CSS DSL now supports imports through constructor parameters. e.g. `class DialogStyle : StyleSheet(BaseStyle::class) { ... }`
- Fixed a bug in `View.replaceWith` which caused the whole scene to change even when for sub views

## [1.5.4] - 2016-08-03

This release fixes an issue with type safe stylesheets. `importStylesheet(Styles::class)` would fail unless an OSGi runtime was available.

## [1.5.3] - 2016-08-02

### Added

- `App.createPrimaryScene` overridable function to specify how the scene for the primary View is created
- OSGI manifest metadata
- LayoutDebugger can edit new Node properties: `spacing`
- Stylesheets can be dynamically added at runtime and will affect all active scenes
- Convenience methods for creating bindings on any object. e.g. `stringBinding(person, person.firstNameProperty, person.lastNameProperty) { "$firstName, #lastName" }`
- View/Fragment takes optional title in constructor

### Changed

- UIComponent.showModal now supports reopening even if modalStage was never removed
- `fieldset` block now operates on an `HBox` instead of `Pane` so you can write `alignment = Pos.BASELINE_RIGHT` to right-align buttons etc
- Set modalStage before showAndWait() (https://github.com/edvin/tornadofx/pull/151)
- `Parent.find` and `UIComponent.find` renamed to `lookup` for better alignment with JavaFX `lookup` and to avoid confusion with `find(View::class)` 
- Improved `BorderPane` builders, they also now accept `UIComponent` references instead of instances
- Builders now operate on `EventTarget` instead of `Pane` and as a result, many builders have improved syntax and functionality
- Reduced boilerplate for `App` creation (you can now use `class MyApp : App(MyView::class, Styles::class)`
- ViewModel `commit` and `rollback` run on the UI thread because decorators might be invoked 
- ViewModel `commit` accepts a function that will be run if the commit is successful
- `find` can now also find `Fragments`, so `findFragment` is deprecated
- `lookup` takes an optional op that operates on the UIComponent it found
- `TreeTableView/TableView.populate` accepts any kind of `Iterable<T>` instead of `List`

## [1.5.2] - 2016-07-21

### Added

- Validation support
- Decoration support
- Node.removeFromParent()
- Dimension arithmetics (https://github.com/edvin/tornadofx/pull/146)
- Get a reference to objects in other Components via `get(ComponentType::propertyName)` and set them via `set(ComponentType::propertyName, value`
- `Node.replaceChildren` replaces current children with new ones created with builder
- `Node.runAsyncWithProgress` shows a progress indicator instead of while async task is running 
- `runAsync` on Injectable class references (`CustomerController::class.runAsync { listContacts(customerId) }`)
- `runAsync` on Injectable class function references (`CustomerController::listContacts.runAsync(customerId)`)
- `ObservableValue.onChange` listener
- `UIComponent.whenDocked` and `UIComponent.whenUndocked`
- LayoutDebugger (https://github.com/edvin/tornadofx/wiki/Layout-Debugger)
- ViewModel (https://github.com/edvin/tornadofx/wiki/ViewModel)
- TableView `cellDecorator`
- ComboBox `cellFormat` formatter function
- TreeView `lazyPopulate` alternative to `populate` that lazily creates children as needed
- TreeItem nesting extension functions (https://github.com/edvin/tornadofx/issues/134)
- TableView `selectWhere()`, `moveToTopWhere()` and `moveToBottomWhere()` (https://github.com/edvin/tornadofx/issues/134)
- Group builder `group`
- Improved tab for tabpane builder `tab("Name") { operateOnTab(); content { .. } }`
- Create bindings dependent on an ObservableValue: `objectBinding` + `integerBinding`, `longBinding` etc for all applicable types
- New, simplified method of creating properties `val nameProperty = SimpleStringProperty(); var name by nameProperty` (https://github.com/edvin/tornadofx/pull/143)
- Extract a JsonObject and turn it into a JsonModel by with `json.jsonModel("key")`
- `kotlin-reflect.jar` is now a default dependency. It can be removed if you don't use any of the TableView.`column` functions. Over time, more features will probably require it.
- Replace View function `UIComponent.replaceWith` now accepts `KClass<View>` and `KClass<Fragment>` as well as UIComponent instances
- label() and text() builders now accepts an ObservableValue<String> for unidirectional binding
- Added non-null JSON getters (`getLong(key)` returns Long while `long(key)` returns Long?)
- Improved compatibility with ScenicView by not creating inline/crossinline cellformatters (https://youtrack.jetbrains.com/issue/KT-13148)
 
### Changed

- ImageView builder now loads image lazily by default
- CSSUrlHandler force install moved to CSS.CompanionObject to make sure it happens in time
- addClass/removeClass now accepts vararg
- alert() function now returns Alert object
- Fixed bug: Inherited properties cannot be accessed via getProperty - NoSuchFieldException (https://github.com/edvin/tornadofx/issues/141)
- Uncaught exceptions will now be logged to the console to ensure error message delivery even when UI is not initialized
- Fixed CheckBoxCell binding (https://github.com/edvin/tornadofx/issues/140)
- Builder op block made optional on many builders (https://github.com/edvin/tornadofx/issues/126)
- Fixed bug in chooseFile (returned list with null instead of empty list when nothing was selected

## [1.5.1] - 2016-06-29

### Added

- Shape builders (https://github.com/edvin/tornadofx/issues/129)
- Animation builders (https://github.com/edvin/tornadofx/issues/131)
- Replace View function: `UIComponent.replaceWith`
- `fxid()` specific fx:id name as optional parameter
- webview builder

### Changed

- Call `onUndock` when UIComponent.modalStage closes
- Rewrite of the CSS sub structure, cleaner selector syntax, negative dimensions, no need for `select` keyword for single selectors

## [1.5.0] - 2016-06-10

### Added

- Multivalue property support in type safe stylesheets (API break)
- `UIComponent.onDock` and `UIComponent.onUndock`

## [1.4.10] - 2016-06-02

### Added

- Default Rest Engine supports gzip/deflate
- Default Rest Engine adds Accept: application/json by default

### Changed

- Moved box/c functions outside CssBlock so they can be used in Stylesheet companion object
- Better error reporting and logging for missing or wrong fx:id vs fxid() usage

## [1.4.9] - 2016-05-29

### Added

- Convert Iterable<JsonModel> to JsonArray (`Iterable<JsonModel>.toJSON()`)
- Clipboard functions (https://github.com/edvin/tornadofx/issues/110)
- ContextMenu builder
- TreeTableView column builder that takes an observable value creator
- TreeTableView `rowItem` accessor
- TreeTableView `onUserSelect`
- Preferences can be saved and loaded using the prefences function, see https://github.com/edvin/tornadofx/pull/107

## [1.4.8] - 2016-05-20

### Added

- Inline type safe styles
- Easier navigation of View to Node and Node to View (https://github.com/edvin/tornadofx/issues/112)
- Fragments can be declaratively created via `fragment` delegate
- Type Safe CSS URL Handler will be force-installed if the JVM does not pick it up

### Changed

- Upgrade to Kotlin 1.0.2

## [1.4.7] - 2016-05-10

### Added

- Form Builder (https://github.com/edvin/tornadofx/issues/111)

## [1.4.6] - 2016-05-06

### Added

- openModal supports new optional `block` and `owner` parameters
- Spinner builder (https://github.com/edvin/tornadofx/issues/106)
- POJO Binding Support (https://github.com/edvin/tornadofx/issues/104)

### Changed

- App can be started without overriding `primaryView` -> startup parameter `--view-class=package.View`
- addClass, removeClass, toggleClass returns the Node it was applied to (for chaining support)

## [1.4.5] - 2016-04-29

### Changed

- Live Views no longer reloads nested UIComponents twice (https://github.com/edvin/tornadofx/issues/98)
- Added log info message when a View is reloaded
- `openModal` did not configure tornadofx.scene correctly, causing issues with Live Views
- `Node.setId(Styles.someId)` did not set the correct value

### Removed

- SingleViewApp increased framework complexity and had too many caveats so it was removed
- UIComponent.pack/unpack was removed because their function was not needed and not intuitive (https://github.com/edvin/tornadofx/issues/98#issuecomment-215674901)

## [1.4.4] - 2016-04-27

### Added

- Program parameters `--live-stylesheets`, `--live-views`, `--dump-stylesheets` and `--dev-mode` 
- Hot View Reload (https://github.com/edvin/tornadofx/issues/96) 
- `children(nodeList)` builder helper to redirect built children to a specific node list (https://github.com/edvin/tornadofx/issues/95) 
- `buttonbar` builder (https://github.com/edvin/tornadofx/issues/95)
- `ButtonBar.button` builder (https://github.com/edvin/tornadofx/issues/95)
- `togglegroup` builder

## [1.4.3] - 2016-04-23

### Added

- Type Safe CSS Builders (https://github.com/edvin/tornadofx/issues/80) [Docs here](https://github.com/edvin/tornadofx/wiki/Type-Safe-CSS)
- TableColumn/TreeTableColumn `addClass`/`hasClass`/`removeClass`/`toggleClass` functions
- Binding support (https://github.com/edvin/tornadofx/issues/91)
- `FX.registerApplication(app, stage)` function for easy integration with existing apps (https://github.com/edvin/tornadofx/issues/89) [Docs here](https://github.com/edvin/tornadofx/wiki/Integrate-with-existing-JavaFX-Applications)
- `colorpicker` builder (https://github.com/edvin/tornadofx/issues/76)
- `chooseFile` File Chooser (https://github.com/edvin/tornadofx/issues/76)
- `pagination` builder (https://github.com/edvin/tornadofx/issues/76)
- Configurable alert dialog 
- `Node.bindClass` applies an observable style class to a node (https://github.com/edvin/tornadofx/issues/88)
- Toolbar.spacer and ToolBar.separator builders

### Changed

- Fixed dual instantiation of SingleViewApp
- `runAsync` replaces `background` to avoid collisions with `Region.background`. `background` is now deprecated

## [1.4.2] - 2016-04-14

### Added

- External dependency injection support - Guice, Spring++ (https://github.com/edvin/tornadofx/issues/79)
- `SingleViewApp` for small/example applications (https://github.com/edvin/tornadofx/issues/74)
- `SortedFilteredList` for sorting and filtering data in list controls (https://github.com/edvin/tornadofx/issues/62)
- `TableView.makeIndexColumn` (https://github.com/edvin/tornadofx/pull/64)
- `tableview` builder accepts optional item list
- `TableColumn` cell factories: `useComboBox`, `useTextField`, `useChoiceBox`, `useProgressBar`, `useCheckbox` and `useDatePicker` (https://github.com/edvin/tornadofx/issues/67)
- `TableColumn.enableTextWrap` (https://github.com/edvin/tornadofx/pull/65)
- `TableColumn` cell factory that wraps `PropertyValueFactory` for better POJO support (https://github.com/edvin/tornadofx/pull/75)
- `splitpane` builder (https://github.com/edvin/tornadofx/issues/72)
- `anchorpane` builder (https://github.com/edvin/tornadofx/issues/84)
- `accordion` builder (https://github.com/edvin/tornadofx/pull/73)
- `JsonStructure.toPrettyString` (https://github.com/edvin/tornadofx/pull/77)
- `text` builder (https://github.com/edvin/tornadofx/issues/76)
- `textflow` builder (https://github.com/edvin/tornadofx/issues/76)
- `htmleditor` builder (https://github.com/edvin/tornadofx/pull/83)
- `hyperlink` builder (https://github.com/edvin/tornadofx/pull/78)
- `passwordfield` builder (https://github.com/edvin/tornadofx/pull/78)
- `radiobutton` builder (https://github.com/edvin/tornadofx/pull/78)
- `togglebutton` builder (https://github.com/edvin/tornadofx/pull/78)
- `slider` builder (https://github.com/edvin/tornadofx/pull/81)
- `separator` builder (https://github.com/edvin/tornadofx/pull/82)
- `choicebox` builder (https://github.com/edvin/tornadofx/pull/82)

### Changed

- Upgrade to Kotlin 1.0.1-2
- `Node.toggleClass` could potentially add duplicates
- `TableView/TreeTableView.resizeColumnsToFitContent` scans 50 rows by default
- HttpURLEngine correctly sets Content-Type header
- Som builders were not all lowercase (titledPane renamed to titledpane)

## [1.4.1] - 2016-03-28

### Added

- Chart builders (https://github.com/edvin/tornadofx/issues/55) [Examples here](https://github.com/edvin/tornadofx/wiki/Charts)
- Tooltip builder (https://github.com/edvin/tornadofx/issues/58)

## [1.4.0] - 2016-03-26

This version is binary incompatible if you used the REST Client, perform a clean build
 when upgrading.

As `Apache HttpClient` is no longer required, most of the `HttpResponse` extension functions
 has been removed and reimplemented in the `Rest.Response` interface. If you accessed `HttpClient`
 classes directly, you will need to adjust some code. See the [REST Client documentation](https://github.com/edvin/tornadofx/wiki/REST-Client)
 for updated information.
 	
### Added

- Injection support in the `App` class (https://github.com/edvin/tornadofx/issues/54)
- `TableView/TreeTableView.resizeColumnsToFitContent` function (https://github.com/edvin/tornadofx/issues/48)
- `TreeTableView` and `TreeView` builders (https://github.com/edvin/tornadofx/issues/47)
- Easy access to application resources (https://github.com/edvin/tornadofx/issues/44)
- Alternative view location for [`fxml()` delegate](https://github.com/edvin/tornadofx/wiki/Components#ui-built-with-fxml)

### Changed

- Upgrade to Kotlin 1.0.1
- `Apache HttpClient` is now an optional dependency. Rest API uses `HttpURLConnection` by default (https://github.com/edvin/tornadofx/issues/40)

## [1.3.2] - 2016-03-07

### Added

- @FXML delegate (https://github.com/edvin/tornadofx/issues/34)
- i18n Support (https://github.com/edvin/tornadofx/issues/29)
- `TableView.column()` support for `ObservableValue` member fields
- `FX.runAndWait` sync execution helper
- `TableColumn.makeEditable` extension
- `JsonModelAuto` automatically converts from JavaFX Properties to JSON (requires kotlin-reflect)
- Menu/MenuItem builders
- More layout builders
- More constraints for builders
- `ListView` builder
- `ScrollPane` builder

### Changed

- `Fragment` should not be injectable (https://github.com/edvin/tornadofx/issues/31)

### Removed

- `FXTableView` removed, `column` functions are now extensions on `TableView`
- `TableView.addColumn` removed, replaced by the new `column` functions

## [1.3.1] - 2016-02-28

### Added
- Arbitrary properties per `Component` (https://github.com/edvin/tornadofx/issues/23)
- `singleAssign()` property delegates (https://github.com/edvin/tornadofx/issues/17)
- Tests for `singleAssign()`
- BorderPane builder (https://github.com/edvin/tornadofx/pull/16)
- `Node.gridpaneConstraints` extension function (https://github.com/edvin/tornadofx/issues/12)
- `Node.vboxConstraints` extension function
- `Node.hboxConstraints` extension function
- `TableView` builder (https://github.com/edvin/tornadofx/issues/11)
- Async loading of items for datadriven components (https://github.com/edvin/tornadofx/issues/14)
- `task`/`ui` to run async jobs outside of `Component`

### Changed
- Builder for Tab now require the content pane as input parameter to avoid confusion (https://github.com/edvin/tornadofx/issues/8)
- UIComponent#openModal() no longer requests focus for root component - caller can decide instead
- Property delegate now produces non-nullable property types
- `GridPane.row()` no long hogs the GridPane `userData` object to track rowId

## [1.3.0] - 2016-02-19

### Added
- Delegates for JavaFX Properties (https://github.com/edvin/tornadofx/issues/3)

### Changed
- Changed Maven coordinates to `no.tornado:tornadofx`
- Recompiled for Kotlin 1.0

## [1.2.3] - 2016-02-15

### Added
- Property support for builders, i.e `textfield(customer.nameProperty)`
- More builders

### Changed
- Rest client now uses PoolingHttpClientConnectionManager to support multiple threads
- HttpResponse.consume() never throws exception

## [1.2.2] - 2016-02-08
- Recompiled for Kotlin RC<|MERGE_RESOLUTION|>--- conflicted
+++ resolved
@@ -7,14 +7,11 @@
 - SmartResize.Policy manual resize broken (https://github.com/edvin/tornadofx/issues/570)
 - TableView bound to ListProperty should rebind when value changes
 - Allow calling Workspace.disableNavigation() when workspace is empty
-<<<<<<< HEAD
 - Thread pools are reinitialized on App.start() to support stop/start multiple times within the same JVM
  
-=======
 - inheritParamHolder and inheritScopeHolder are cleared on Application stop (https://github.com/edvin/tornadofx/issues/602)
 - smartResize throws exception for hidden columns (https://github.com/edvin/tornadofx/issues/606)
 
->>>>>>> 1b0704dc
 ### Changes
 
 - Kotlin 1.2.21
