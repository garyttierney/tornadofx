# Change Log

All notable changes to this project will be documented in this file.

<<<<<<< HEAD
## [1.5.10-SNAPSHOT]
- InternalWindow now has `overlayPaint` that defaults `c("#000", 0.4)
- addhocInternalWindow added
=======
## [1.6.1-SNAPSHOT]

- Color.derive and Color.ladder
- Rest.Response implements Closeable so it can be `use`ed (https://github.com/edvin/tornadofx/issues/237)
- UIComponent `disableSave()` and `disableRefresh()`
- can now bind to a pojo by providing only a single getter ( eg. person.observable( JavaPerson::getId ) )
  - API break: previously returned a PojoProperty - now returns an ObjectProperty<T>
  - uses javafx.beans.property.adapter.JavaBeanObjectPropertyBuilder and will now propogate PropertyChangeEvents from the pojo
- UIComponent.headingProperty is ObservableValue<String> for easier binding
- `field` builder supports `orientation` parameter which will cause input container to be a VBox instead of an HBox (https://github.com/edvin/tornadofx/issues/190)
- UIComponents can now be instantiated manually instead of via inject() and find()
- Input Control builders now support ObservableValue instead of just Property for automatic binding
- ListView.useCheckbox()
- ItemViewModel.asyncItem helper to reload the underlying item
- Corrected Workspace.dockInNewScope, docking was performed in the old scope (!)

## [1.6.0]

- Workspaces (https://edvin.gitbooks.io/tornadofx-guide/content/16.%20Workspaces.html)
- OpenXXX functions: Windows opens centered over owner if owner is passed in as parameter (https://github.com/edvin/tornadofx/issues/231)
- API break: View params are now map(property-ref, value) instead of vararg Pair(String, value)
- menu builder correctly supports sub-menus
- Introduced `item` menu item builder, should be used in favor of `menuitem`, which took the onAction callback insteadof an operation on the MenuItem as the op block parameter (breaks with the other builders)
- menu builder accepts graphic parameter
- ViewModel autocommit bindings doesn't affect dirty state any more
- buttonbar builder for forms
- ItemViewModel constructor takes optional initial value
>>>>>>> d3a36868
- `ObservableList.asyncItems` and `ListProperty.asyncItems`
- `confirm()` function that executes an action if the user confirms
- di delegate overload to support injecting a dependency by name (in addition to type)
- `builderFragment` and `builderWindow` builders - fragment and window by just supplying a title and builder
- `ObservableList<T>.onChange` to easy listening to change events from observable lists
- `setInScope()` now uses correct KClass when entering the injectable into the components map
- `ItemViewModel.isEmpty` boolean, complements `empty` property
- `setStageIcon(icon)` will replace all existing icons with the supplied (https://github.com/edvin/tornadofx/issues/228)
- `TableColumn.useCheckbox(editable = true)` now fires edit/commit events when value is changed
- Create nested, observable, writable properties using the `observableValue.select()` function
- ViewModel `bind` has optional parameter `forceObjectProperty` to avoid creating `IntegerProperty` for ints etc, so you can have nullable values
- `TableView.onEditCommit()` handler fires when a cell is edited. No need to manage domain object value, just add your business logic
- Fixed scope support. `DefaultScope(MyController::class)` or `MyController::class.scope(DefaultScope)`
- TableColumn hasClass/addClass/removeClass/toggleClass supports type safe stylesheets
- Lots of functions that earlier accepted Double now accept Number
- TableView.enableCellEditing() makes table editable and enables cell selection
- TableView.regainFocusAfterEdit() - make sure TableView doesn't look focus after cell edit
- TableColumn.makeEditable(converter) - supply specific converter for editable fields
- TableColumn.converter(converter) - supply specific converter for read only text fields
- TableColumn.makeEditable() supports BigDecimal
- Added scope.set(injectable) as easier alternative to setInScope(injectable, scope)
- tableview builder that takes `ObservableValue<ObservableList<T>>`, supporting automatic rebind when items change
- vbox and hbox builders supports any Number as spacing parameter, not just Double
- `runAsync` exposes `TaskStatus` model for binding towards task states: running, message, title, progress, value
- `runAsync` now run in the context of `Task` so you can access `updateMessage()` etc
- progressbar and progressindicator builders binds to `Property<Number>` instead of `Property<Double>` to support `DoubleProperty`
- Added `insets()` builder
- Fixed a race condition in Slideshow with overlapping transitions (https://github.com/edvin/tornadofx/issues/225)
- Node `onHover { doSomething() }` helper, param is boolean indicating hover state
- Node builder bindings: disableWhen, enableWhen, visibleWhen, hiddenWhen, removeWhen
- ObservableValue<Boolean>.toBinding() converts observable boolean to BooleanBinding
- TableCell.useCombobox now supports every kind of Property (bug)
- Observable padding properties for Region `paddingXXXProperty` (top/right/bottom/left/vertical/horizontal/all)
- Padding vars for Region: `paddingXXX' (top/right/bottom/left/vertical/horizontal/all)
- Added `proxyprop` helper to create proxied properties
- DataGrid `maxCellsInRow` property (also CSS styleable as `-fx-max-cells-in-row`)
- Added `DataGrid.asyncItems` to load items async with more concise syntax
- Added `DataGrid.bindSelected` to bind selected item to another property or ViewModel
- Fixed a ViewModel binding bug causing errors if external changes were made to a bound facade
- Added `squeezebox` builder. SqueezeBox is an accordion that allows multiple open titledpanes, added using `fold()`
- `cellCache` supports builders. Earlier, builders would be appended to the ListView, creating undesirable results
- `Scene.reloadViews()` is removed from the public API, no need to call it manually
- `titledpane` builder now accepts op parameter like every other builder. node parameter is now optional
- Fieldset.wrapWidth is now Number instead of Double

## [1.5.9]

- UIComponent has `isdockedProperty` and `isDocked` boolean telling you if the ui component is currently docked
- Added CSS elements to type safe stylesheets so you can now target f.ex HBox even if it doesn't have a CSS class
- Pass parameters to ui components using inject/find. Inject params via `val myParam : Int by param()` in target view.
- booleanBinding and stringBinding now adds observable receiver as dependency
- Eventbus: `FXEvent` class with `subscribe()`, `unsubscribe` and `fire` functions (https://edvin.gitbooks.io/tornadofx-guide/content/15.%20EventBus.html)
- InternalWindow is public, closeModal() will also close InternalWindow
- `setInScope(value, scope)` allows you to preemptively configure an injectable property
- Allow Labeled.bind() to work on ObservableValue<T> instead of just Property<T>
- HttpClientEngine now adds default json headers to request
- Fixed Bug: Unconsumed POST requests are not posted to the server completely
- Add Connection: Keep-Alive and User-Agent headers to the default rest client engine

## [1.5.8] - 2016-11-24

- WritableValue<T>.assignIfNull(creatorFn) assigns to the value by calling creator unless it is already non-null
- Button.accelerator(KeyCombination) adds shortcuts to buttons (https://github.com/edvin/tornadofx/issues/205)
- Slideshow component and slideshow builder
- openInternalWindow(SomeOtherView::class) opens a window ontop of the current scene graph
- bindStringProperty respects given format (https://github.com/edvin/tornadofx/issues/210)
- Proxy support for Rest client (Set `client.proxy = Proxy()`)
- Pane builder (https://github.com/edvin/tornadofx/issues/208)
- Iterable<Node>.style will apply styles to all elements in collection
- Added `Node.alignment` property that knows how to apply alignment depending on the parent
- Added `Node.margin` property that knows how to apply margin depending on the parent
- canvas builder
- All constraint builders no longer set default values for properties that are not overridden
- Added canvas() builder
- Kotlin 1.0.5-2
- Added `stackpaneConstraints` builder (margin/alignment) (https://github.com/edvin/tornadofx/issues/206)
- Added `Node.hgrow` and `Node.vgrow` properties (https://github.com/edvin/tornadofx/issues/204)
- ComboBox.cellFormat also formats button cell by default with option to override
- UIComponent.openWindow() opens a new modeless Window
- TreeView.bindSelected(itemProperty) and TreeView.bindSelected(itemViewModel)
- Rest POST supports InputStream (https://github.com/edvin/tornadofx/pull/200)
- Removed deprecated `findFragment` - use `find` instead
- ViewModel.ignoreDirtyStateProperties list of properties that should not be considered when calculating dirty state
- Removed deprecated `replaceWith` overloads (https://github.com/edvin/tornadofx/issues/199)
- Scope support
- ViewModel is now `Component` and `Injectable` so it supports injection.
- addClass/removeClass/toggleClass now also works for pseudo classes (https://github.com/edvin/tornadofx/issues/198)
- ItemViewModel().bindTo(listCellFragment)
- resources.stream("some-resource") locates InputStream for resource
- Added custom renderers to custom CSS Properties (https://github.com/edvin/tornadofx/issues/203)

## [1.5.7] - 2016-10-21

- Fixed LayoutDebugger not showing debugged scene correctly (https://github.com/edvin/tornadofx/issues/192)
- App.shouldShowPrimaryStage() can be used to initially hide the primary stage
- Node.onDoubleClick handler
- chooseDirectory function
- ListView.bindSelected(itemProperty) and ListView.bindSelected(itemViewModel)
- TableView.bindSelected(itemProperty) and TableView.bindSelected(itemViewModel)
- Added ItemViewModel to reduce boiler plate for ViewModels with one source object
- SortedFilteredList now supports editing writeback to the underlying observable list
- View.replaceWith now updates scene property to support Live Views (https://github.com/edvin/tornadofx/issues/191)
- ViewModel bind return value is now optional to support eventually available items
- ViewModel detects changes to the source object and applies to the model counterpart automatically
- ViewModel `bind(autocommit = true) { .. }` option
- Mnemonic in Field labels (form -> field -> input.mnemonicTarget())
- Added ItemFragment and ListCellFragment. Will add TableCellFragment etc shortly.
- Added TreeView.cellDecorator
- Node.hide and Node.show
- Node.toggleClass(class, observableBooleanValue)
- Removed cell as `this` for `cellCache`. The cell could change, so taking it into account was a mistake.
- App MainView parameter can now be a `Fragment` as well as `View`
- ListView `cellCache` provider to create a cached graphic node per item
- Kotlin 1.0.4
- The `di()` delegate no longer calls out to the `DIContainer` for every access, effectively caching the lookup
- The `fxid()` delegate can now inject any type, not just `EventTarget` subclasses
- Added non-null `onChange` overrides for primitive `ObservableValue`s
- Fixed bug with `Node.fade` reversed animations (was also affecting `ViewTransitions`)
- Deprecated confusing CSS `add` function if favor of `and`

## [1.5.6] - 2016-09-19

- ViewModel.onCommit() function that will be called after a successful commit
- TableView SmartResize Policy (https://github.com/edvin/tornadofx/wiki/TableView-SmartResize)
- `dynamicContent` builder that will replace content in a Node when an observable value changes
- Alternative `TableView.column` builder with auto-conversion to observable value (`column("Title", ReturnType::class) { value { it.value.somePropertyOrValue })`
- DataGrid component 
- TableColumn `cellCache` provider to create a cached graphic node per item
- Padding shortcuts (paddingRight, paddingLeft, paddingTop, paddingBottom) to Region
- TableView support for Nested Columns (`nestedColumn(title) { // add child columns here }`)
- TableView support for expanded row node (`rowExpander { // create node to show on expand here }`) (https://edvin.gitbooks.io/tornadofx-guide/content/5.%20Builders%20II%20-%20Data%20Controls.html#row-expanders) 
- Fixed bug where image URLs defined in CSS were rendered wrong
- Added support for skipping snake-casing in CSS rules (names still have to be valid css identifiers)
- Fixed bug where CSS selectors defined with strings would have their capitalization changed (`".testThing"` => `".test-thing"`, `cssclass("testThing")` => `.test-thing`)
- Updated the `ViewTransition` code to be more flexible (including now working with any `Node`, not just `View`s and `Fragment`s).
    - Also added several new built in `ViewTransition`s
- Added new `Node` animation helper functions for various transformations
- FXML files can now contain `fx:controller` attribute to help with content assist, if `hasControllerAttribute = true` is passed to the `fxml` delegate (https://github.com/edvin/tornadofx/issues/179)
- Fix exception in chooseFile when user cancels in Multi mode

## [1.5.5] - 2016-08-19

- Stylesheets can be loaded via ServiceLoader (`META-INF/services/tornadofx.Stylesheet` with reference to the stylesheet class)
- Default constructor was re-added to `tornadofx.App` to support `Run View` in IDEA Plugin
- `resizeColumnsToFitContent` has `afterResize` callback parameter
- SortedFilteredList.asyncItems function
- SortedFilteredList can now be assigned as items to tableview/listview builder without calling `bindTo`
- `DefaultErrorHandler.filter` listens to uncaught errors and can consume them to avoid the default error dialog.
- `json.add(key, JsonModel)` automatically converts to JSON
- CSS DSL now supports imports through constructor parameters. e.g. `class DialogStyle : StyleSheet(BaseStyle::class) { ... }`
- Fixed a bug in `View.replaceWith` which caused the whole scene to change even when for sub views

## [1.5.4] - 2016-08-03

This release fixes an issue with type safe stylesheets. `importStylesheet(Styles::class)` would fail unless an OSGi runtime was available.

## [1.5.3] - 2016-08-02

### Added

- `App.createPrimaryScene` overridable function to specify how the scene for the primary View is created
- OSGI manifest metadata
- LayoutDebugger can edit new Node properties: `spacing`
- Stylesheets can be dynamically added at runtime and will affect all active scenes
- Convenience methods for creating bindings on any object. e.g. `stringBinding(person, person.firstNameProperty, person.lastNameProperty) { "$firstName, #lastName" }`
- View/Fragment takes optional title in constructor

### Changed

- UIComponent.showModal now supports reopening even if modalStage was never removed
- `fieldset` block now operates on an `HBox` instead of `Pane` so you can write `alignment = Pos.BASELINE_RIGHT` to right-align buttons etc
- Set modalStage before showAndWait() (https://github.com/edvin/tornadofx/pull/151)
- `Parent.find` and `UIComponent.find` renamed to `lookup` for better alignment with JavaFX `lookup` and to avoid confusion with `find(View::class)` 
- Improved `BorderPane` builders, they also now accept `UIComponent` references instead of instances
- Builders now operate on `EventTarget` instead of `Pane` and as a result, many builders have improved syntax and functionality
- Reduced boilerplate for `App` creation (you can now use `class MyApp : App(MyView::class, Styles::class)`
- ViewModel `commit` and `rollback` run on the UI thread because decorators might be invoked 
- ViewModel `commit` accepts a function that will be run if the commit is successful
- `find` can now also find `Fragments`, so `findFragment` is deprecated
- `lookup` takes an optional op that operates on the UIComponent it found
- `TreeTableView/TableView.populate` accepts any kind of `Iterable<T>` instead of `List`

## [1.5.2] - 2016-07-21

### Added

- Validation support
- Decoration support
- Node.removeFromParent()
- Dimension arithmetics (https://github.com/edvin/tornadofx/pull/146)
- Get a reference to objects in other Components via `get(ComponentType::propertyName)` and set them via `set(ComponentType::propertyName, value`
- `Node.replaceChildren` replaces current children with new ones created with builder
- `Node.runAsyncWithProgress` shows a progress indicator instead of while async task is running 
- `runAsync` on Injectable class references (`CustomerController::class.runAsync { listContacts(customerId) }`)
- `runAsync` on Injectable class function references (`CustomerController::listContacts.runAsync(customerId)`)
- `ObservableValue.onChange` listener
- `UIComponent.whenDocked` and `UIComponent.whenUndocked`
- LayoutDebugger (https://github.com/edvin/tornadofx/wiki/Layout-Debugger)
- ViewModel (https://github.com/edvin/tornadofx/wiki/ViewModel)
- TableView `cellDecorator`
- ComboBox `cellFormat` formatter function
- TreeView `lazyPopulate` alternative to `populate` that lazily creates children as needed
- TreeItem nesting extension functions (https://github.com/edvin/tornadofx/issues/134)
- TableView `selectWhere()`, `moveToTopWhere()` and `moveToBottomWhere()` (https://github.com/edvin/tornadofx/issues/134)
- Group builder `group`
- Improved tab for tabpane builder `tab("Name") { operateOnTab(); content { .. } }`
- Create bindings dependent on an ObservableValue: `objectBinding` + `integerBinding`, `longBinding` etc for all applicable types
- New, simplified method of creating properties `val nameProperty = SimpleStringProperty(); var name by nameProperty` (https://github.com/edvin/tornadofx/pull/143)
- Extract a JsonObject and turn it into a JsonModel by with `json.jsonModel("key")`
- `kotlin-reflect.jar` is now a default dependency. It can be removed if you don't use any of the TableView.`column` functions. Over time, more features will probably require it.
- Replace View function `UIComponent.replaceWith` now accepts `KClass<View>` and `KClass<Fragment>` as well as UIComponent instances
- label() and text() builders now accepts an ObservableValue<String> for unidirectional binding
- Added non-null JSON getters (`getLong(key)` returns Long while `long(key)` returns Long?)
- Improved compatibility with ScenicView by not creating inline/crossinline cellformatters (https://youtrack.jetbrains.com/issue/KT-13148)
 
### Changed

- ImageView builder now loads image lazily by default
- CSSUrlHandler force install moved to CSS.CompanionObject to make sure it happens in time
- addClass/removeClass now accepts vararg
- alert() function now returns Alert object
- Fixed bug: Inherited properties cannot be accessed via getProperty - NoSuchFieldException (https://github.com/edvin/tornadofx/issues/141)
- Uncaught exceptions will now be logged to the console to ensure error message delivery even when UI is not initialized
- Fixed CheckBoxCell binding (https://github.com/edvin/tornadofx/issues/140)
- Builder op block made optional on many builders (https://github.com/edvin/tornadofx/issues/126)
- Fixed bug in chooseFile (returned list with null instead of empty list when nothing was selected

## [1.5.1] - 2016-06-29

### Added

- Shape builders (https://github.com/edvin/tornadofx/issues/129)
- Animation builders (https://github.com/edvin/tornadofx/issues/131)
- Replace View function: `UIComponent.replaceWith`
- `fxid()` specific fx:id name as optional parameter
- webview builder

### Changed

- Call `onUndock` when UIComponent.modalStage closes
- Rewrite of the CSS sub structure, cleaner selector syntax, negative dimensions, no need for `select` keyword for single selectors

## [1.5.0] - 2016-06-10

### Added

- Multivalue property support in type safe stylesheets (API break)
- `UIComponent.onDock` and `UIComponent.onUndock`

## [1.4.10] - 2016-06-02

### Added

- Default Rest Engine supports gzip/deflate
- Default Rest Engine adds Accept: application/json by default

### Changed

- Moved box/c functions outside CssBlock so they can be used in Stylesheet companion object
- Better error reporting and logging for missing or wrong fx:id vs fxid() usage

## [1.4.9] - 2016-05-29

### Added

- Convert Iterable<JsonModel> to JsonArray (`Iterable<JsonModel>.toJSON()`)
- Clipboard functions (https://github.com/edvin/tornadofx/issues/110)
- ContextMenu builder
- TreeTableView column builder that takes an observable value creator
- TreeTableView `rowItem` accessor
- TreeTableView `onUserSelect`
- Preferences can be saved and loaded using the prefences function, see https://github.com/edvin/tornadofx/pull/107

## [1.4.8] - 2016-05-20

### Added

- Inline type safe styles
- Easier navigation of View to Node and Node to View (https://github.com/edvin/tornadofx/issues/112)
- Fragments can be declaratively created via `fragment` delegate
- Type Safe CSS URL Handler will be force-installed if the JVM does not pick it up

### Changed

- Upgrade to Kotlin 1.0.2

## [1.4.7] - 2016-05-10

### Added

- Form Builder (https://github.com/edvin/tornadofx/issues/111)

## [1.4.6] - 2016-05-06

### Added

- openModal supports new optional `block` and `owner` parameters
- Spinner builder (https://github.com/edvin/tornadofx/issues/106)
- POJO Binding Support (https://github.com/edvin/tornadofx/issues/104)

### Changed

- App can be started without overriding `primaryView` -> startup parameter `--view-class=package.View`
- addClass, removeClass, toggleClass returns the Node it was applied to (for chaining support)

## [1.4.5] - 2016-04-29

### Changed

- Live Views no longer reloads nested UIComponents twice (https://github.com/edvin/tornadofx/issues/98)
- Added log info message when a View is reloaded
- `openModal` did not configure tornadofx.scene correctly, causing issues with Live Views
- `Node.setId(Styles.someId)` did not set the correct value

### Removed

- SingleViewApp increased framework complexity and had too many caveats so it was removed
- UIComponent.pack/unpack was removed because their function was not needed and not intuitive (https://github.com/edvin/tornadofx/issues/98#issuecomment-215674901)

## [1.4.4] - 2016-04-27

### Added

- Program parameters `--live-stylesheets`, `--live-views`, `--dump-stylesheets` and `--dev-mode` 
- Hot View Reload (https://github.com/edvin/tornadofx/issues/96) 
- `children(nodeList)` builder helper to redirect built children to a specific node list (https://github.com/edvin/tornadofx/issues/95) 
- `buttonbar` builder (https://github.com/edvin/tornadofx/issues/95)
- `ButtonBar.button` builder (https://github.com/edvin/tornadofx/issues/95)
- `togglegroup` builder

## [1.4.3] - 2016-04-23

### Added

- Type Safe CSS Builders (https://github.com/edvin/tornadofx/issues/80) [Docs here](https://github.com/edvin/tornadofx/wiki/Type-Safe-CSS)
- TableColumn/TreeTableColumn `addClass`/`hasClass`/`removeClass`/`toggleClass` functions
- Binding support (https://github.com/edvin/tornadofx/issues/91)
- `FX.registerApplication(app, stage)` function for easy integration with existing apps (https://github.com/edvin/tornadofx/issues/89) [Docs here](https://github.com/edvin/tornadofx/wiki/Integrate-with-existing-JavaFX-Applications)
- `colorpicker` builder (https://github.com/edvin/tornadofx/issues/76)
- `chooseFile` File Chooser (https://github.com/edvin/tornadofx/issues/76)
- `pagination` builder (https://github.com/edvin/tornadofx/issues/76)
- Configurable alert dialog 
- `Node.bindClass` applies an observable style class to a node (https://github.com/edvin/tornadofx/issues/88)
- Toolbar.spacer and ToolBar.separator builders

### Changed

- Fixed dual instantiation of SingleViewApp
- `runAsync` replaces `background` to avoid collisions with `Region.background`. `background` is now deprecated

## [1.4.2] - 2016-04-14

### Added

- External dependency injection support - Guice, Spring++ (https://github.com/edvin/tornadofx/issues/79)
- `SingleViewApp` for small/example applications (https://github.com/edvin/tornadofx/issues/74)
- `SortedFilteredList` for sorting and filtering data in list controls (https://github.com/edvin/tornadofx/issues/62)
- `TableView.makeIndexColumn` (https://github.com/edvin/tornadofx/pull/64)
- `tableview` builder accepts optional item list
- `TableColumn` cell factories: `useComboBox`, `useTextField`, `useChoiceBox`, `useProgressBar`, `useCheckbox` and `useDatePicker` (https://github.com/edvin/tornadofx/issues/67)
- `TableColumn.enableTextWrap` (https://github.com/edvin/tornadofx/pull/65)
- `TableColumn` cell factory that wraps `PropertyValueFactory` for better POJO support (https://github.com/edvin/tornadofx/pull/75)
- `splitpane` builder (https://github.com/edvin/tornadofx/issues/72)
- `anchorpane` builder (https://github.com/edvin/tornadofx/issues/84)
- `accordion` builder (https://github.com/edvin/tornadofx/pull/73)
- `JsonStructure.toPrettyString` (https://github.com/edvin/tornadofx/pull/77)
- `text` builder (https://github.com/edvin/tornadofx/issues/76)
- `textflow` builder (https://github.com/edvin/tornadofx/issues/76)
- `htmleditor` builder (https://github.com/edvin/tornadofx/pull/83)
- `hyperlink` builder (https://github.com/edvin/tornadofx/pull/78)
- `passwordfield` builder (https://github.com/edvin/tornadofx/pull/78)
- `radiobutton` builder (https://github.com/edvin/tornadofx/pull/78)
- `togglebutton` builder (https://github.com/edvin/tornadofx/pull/78)
- `slider` builder (https://github.com/edvin/tornadofx/pull/81)
- `separator` builder (https://github.com/edvin/tornadofx/pull/82)
- `choicebox` builder (https://github.com/edvin/tornadofx/pull/82)

### Changed

- Upgrade to Kotlin 1.0.1-2
- `Node.toggleClass` could potentially add duplicates
- `TableView/TreeTableView.resizeColumnsToFitContent` scans 50 rows by default
- HttpURLEngine correctly sets Content-Type header
- Som builders were not all lowercase (titledPane renamed to titledpane)

## [1.4.1] - 2016-03-28

### Added

- Chart builders (https://github.com/edvin/tornadofx/issues/55) [Examples here](https://github.com/edvin/tornadofx/wiki/Charts)
- Tooltip builder (https://github.com/edvin/tornadofx/issues/58)

## [1.4.0] - 2016-03-26

This version is binary incompatible if you used the REST Client, perform a clean build
 when upgrading.

As `Apache HttpClient` is no longer required, most of the `HttpResponse` extension functions
 has been removed and reimplemented in the `Rest.Response` interface. If you accessed `HttpClient`
 classes directly, you will need to adjust some code. See the [REST Client documentation](https://github.com/edvin/tornadofx/wiki/REST-Client)
 for updated information.
 	
### Added

- Injection support in the `App` class (https://github.com/edvin/tornadofx/issues/54)
- `TableView/TreeTableView.resizeColumnsToFitContent` function (https://github.com/edvin/tornadofx/issues/48)
- `TreeTableView` and `TreeView` builders (https://github.com/edvin/tornadofx/issues/47)
- Easy access to application resources (https://github.com/edvin/tornadofx/issues/44)
- Alternative view location for [`fxml()` delegate](https://github.com/edvin/tornadofx/wiki/Components#ui-built-with-fxml)

### Changed

- Upgrade to Kotlin 1.0.1
- `Apache HttpClient` is now an optional dependency. Rest API uses `HttpURLConnection` by default (https://github.com/edvin/tornadofx/issues/40)

## [1.3.2] - 2016-03-07

### Added

- @FXML delegate (https://github.com/edvin/tornadofx/issues/34)
- i18n Support (https://github.com/edvin/tornadofx/issues/29)
- `TableView.column()` support for `ObservableValue` member fields
- `FX.runAndWait` sync execution helper
- `TableColumn.makeEditable` extension
- `JsonModelAuto` automatically converts from JavaFX Properties to JSON (requires kotlin-reflect)
- Menu/MenuItem builders
- More layout builders
- More constraints for builders
- `ListView` builder
- `ScrollPane` builder

### Changed

- `Fragment` should not be injectable (https://github.com/edvin/tornadofx/issues/31)

### Removed

- `FXTableView` removed, `column` functions are now extensions on `TableView`
- `TableView.addColumn` removed, replaced by the new `column` functions

## [1.3.1] - 2016-02-28

### Added
- Arbitrary properties per `Component` (https://github.com/edvin/tornadofx/issues/23)
- `singleAssign()` property delegates (https://github.com/edvin/tornadofx/issues/17)
- Tests for `singleAssign()`
- BorderPane builder (https://github.com/edvin/tornadofx/pull/16)
- `Node.gridpaneConstraints` extension function (https://github.com/edvin/tornadofx/issues/12)
- `Node.vboxConstraints` extension function
- `Node.hboxConstraints` extension function
- `TableView` builder (https://github.com/edvin/tornadofx/issues/11)
- Async loading of items for datadriven components (https://github.com/edvin/tornadofx/issues/14)
- `task`/`ui` to run async jobs outside of `Component`

### Changed
- Builder for Tab now require the content pane as input parameter to avoid confusion (https://github.com/edvin/tornadofx/issues/8)
- UIComponent#openModal() no longer requests focus for root component - caller can decide instead
- Property delegate now produces non-nullable property types
- `GridPane.row()` no long hogs the GridPane `userData` object to track rowId

## [1.3.0] - 2016-02-19

### Added
- Delegates for JavaFX Properties (https://github.com/edvin/tornadofx/issues/3)

### Changed
- Changed Maven coordinates to `no.tornado:tornadofx`
- Recompiled for Kotlin 1.0

## [1.2.3] - 2016-02-15

### Added
- Property support for builders, i.e `textfield(customer.nameProperty)`
- More builders

### Changed
- Rest client now uses PoolingHttpClientConnectionManager to support multiple threads
- HttpResponse.consume() never throws exception

## [1.2.2] - 2016-02-08
- Recompiled for Kotlin RC<|MERGE_RESOLUTION|>--- conflicted
+++ resolved
@@ -2,11 +2,6 @@
 
 All notable changes to this project will be documented in this file.
 
-<<<<<<< HEAD
-## [1.5.10-SNAPSHOT]
-- InternalWindow now has `overlayPaint` that defaults `c("#000", 0.4)
-- addhocInternalWindow added
-=======
 ## [1.6.1-SNAPSHOT]
 
 - Color.derive and Color.ladder
@@ -34,7 +29,6 @@
 - ViewModel autocommit bindings doesn't affect dirty state any more
 - buttonbar builder for forms
 - ItemViewModel constructor takes optional initial value
->>>>>>> d3a36868
 - `ObservableList.asyncItems` and `ListProperty.asyncItems`
 - `confirm()` function that executes an action if the user confirms
 - di delegate overload to support injecting a dependency by name (in addition to type)
