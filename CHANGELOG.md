# Change Log

## [1.7.10-SNAPSHOT]

### Fixed

- Fieldset captions are gone (https://github.com/edvin/tornadofx/issues/399)
<<<<<<< HEAD
- AutoCompleteComboBoxSkin no longer throws upon reconfiguration

### Changes

- AutoCompleteComboBoxSkin: Added an option to use automatic width for the popup
=======
- Fieldset padding is missing (https://github.com/edvin/tornadofx/issues/401)
>>>>>>> 6cec566f

## [1.7.9] - 2017-08-04

### Additions

- weak delegate for easier construction of weak references that need a deinit callback
- The following extension functions (`managedWhen`, `visibleWhen`, `hiddenWhen`, `disableWhen`, `enableWhen`, `removeWhen`, `onHover`) 
  now return the node the are called on.
- TableColumn.cellFragment to match ListView.cellFragment + SmartTableCell which encapsulate cellFormat, cellCache and cellFragment
- bindChildren(observableSet, converter) to completement the observableList version
- sequentialTransition, parallelTransition builders (https://github.com/edvin/tornadofx/issues/373)
- ObservableList<*>.sizeProperty keeps track of the number of items in an ObservableList
- KeyboardLayout which can export to keyboard-layout-editor.com format
- ObservableValue<T>.onChangeOnce() and ObservableValue<T>.onChangeTimes(n) will disconnect listener after n events
- ViewModel.markDirty(property) to explicitly set a property dirty, for example when a bound list is changed internally
- ViewModel supports binding maps
- `MutableMap.toProperty(key) { generateProperty() }` writes back into the map on change

### Fixed

- Form and Field properties got updated to the new more concise syntax propertyName() vs. property
- LazyTreeItem will now only set children once after getChildren is called.
- DataGrid properly updates when operating on a bound list (https://github.com/edvin/tornadofx/issues/385)
- DataGrid reselects same index if item at selected index is removed (https://github.com/edvin/tornadofx/issues/386)
- imageview builder now accepts null from an `ObservableValue<String>`
- TreeView.cellFormat now unbinds the textProperty and the graphicProperty
- Reified type parameter to ViewModel.bind() to solve properties that are null at the binding call (https://github.com/edvin/tornadofx/issues/365)
- ViewModel.bind() for properties that are null at the binding call + now supports Long amd ObservableList as well
- Fixed Chart.series() bug (https://github.com/edvin/tornadofx/issues/354)
- External/synced changes to bound ViewModel properties should not affect dirty state (https://github.com/edvin/tornadofx/issues/358)
- showModal/showWindow now resizes the window before calling onDock, so the View can override placement easier (https://github.com/edvin/tornadofx/issues/360)
- Avoid extension function confusion on `Configurable` by introducing a new `ConfigProperties` subclass and changing extension functions to member functions (https://github.com/edvin/tornadofx/issues/362)
- TreeTableView.resizeColumnsToFitContent() now waits until the skin is available instead of naively deferring to the next pulse
- Nested tableColumns with valueProvider lambda now nest correctly

### Changes

- Kotlin 1.1.3-2
- DataGrid receives focus on click
- TableView refactoring, all cell manipulation functions are encapsulated in a SmartTableCell
- ItemViewModel's bind methods accept properties that return nullable values (https://github.com/edvin/tornadofx/issues/389)
- ViewModel binding mechanism has been rewritten and supports lists much better now

## [1.7.8] - 2017-06-25

### Additions

- Stage.uiComponent()
- ViewModel.clearDecorators()
- Extensions for StringProperty and BooleanProperty

### Fixed

- Improved ProgressIndicator size for `runAsyncWithProgress`

### Changes

- Kotlin 1.1.3
- `openModal` and `openWindow` returns the Stage
- `dialog` builder operates on a StageAwareFieldset so it can close the dialog easier by calling `close()`
- All JSON extractor functions support vararg keys, will pick the first available (https://github.com/edvin/tornadofx/issues/350)
- ValidationContext.validate(decorateErrors = false) clears decorators
- Property.plus(), minus(), etc now return Bindings instead of Properties

## [1.7.7] - 2017-06-15

### Additions

- Extension functions to NumberProperty classes (obsNumOne + obsNumTwo etc)

### Fixed

- Reverted cellFormat change from 1.7.6 (https://github.com/edvin/tornadofx/issues/349)
- Accessing json properties from app.config inside a view looked up view.config instead of app.config (https://github.com/edvin/tornadofx/issues/346)

### Changes


## [1.7.6] - 2017-06-13

### Additions

- UIComponent.forwardWorkspaceActions(target) will override the current receiver of button states and action callbacks
- replaceWith(component: KClass<T>) accepts `sizeToScene` and `centerOnScreen`
- titledpane builder that accepts the title as ObservableValue<String>
- TaskStatus.completed and FXTask.completedProperty can be used to listen to changes in completion state of a task
- runLater with optional delay: `runLater { }` and `runLater(10.seconds) { .. }`
- ObservableValue.awaitUntil waits on the UI thread without blocking until a given value is set before resuming execution
- ViewModel.bind can create observable properties from mutable vars: `val name = bind(MyObject::name)`
- Rest.Response.Status enum with all official http status codes. (https://github.com/edvin/tornadofx/issues/330)
- `hbox` and `vbox` builders now have optional `alignment` parameter
- `Workspace.dockOnSelect` Will automatically dock the given `UIComponent` if the `ListMenuItem` is selected.
- Rest client supports Digest Authentication
- Inline commands can be defined with `command { }` builder pattern
- hyperlink builder has optional graphic parameter
- UIComponent has `currentStage`, `setWindowMinSize(width, height)` and `setWindowMaxSize(width, height)`
- DrawerItem has `expandedProperty` and `expanded` var (https://github.com/edvin/tornadofx/issues/332)
- UIComponent.replaceWith has `centerOnScreen` parameter
- Shortcut overload for Commands: `shortcut(shortcut, command, param)`

### Fixed

- TableColumn.useTextField() accepts Property<*> - no longer requires ObjectProperty<*>
- Workspace navigation now behaves more like a browser with regards to back/forward button functionality
- ConcurrentModificationException in EventBus fire mechanism
- UIComponent.headingProperty is bound to titleProperty by default, will be unbound if assigned value
- DefaultErrorHandler correctly handles errors with no stacktrace available (https://github.com/edvin/tornadofx/issues/328)
- Non-bound properties inside ViewModels can locate it's ValidationContext, and hence can now be used with validators
- SortedFilteredList will not overwrite the backing list when column sorting is enabled in TableView (setAll disabled) (https://github.com/edvin/tornadofx/issues/344)
- RowExpanders containing nested TableViews no longer inherits white label text when owning row is selected
- Calling `cellFormat` on a TableCell that already has a formatter will now add the new formatter as a decorator instead of overwriting the old
- `cellDecorator` only decorates cells with items. It previously ran also when a cell item became null

### Changes

- Kotlin 1.1.2-5
- Workspace will preemptively register for current scope in init()
- `runAsyncWithProgress` will display the progress indicator in the `graphic` property if the parent is `Labeled`
- Cleaned up menu and item builders, might require parameter adjustment in some cases
- UIComponent.currentWindow is fetched from `root.scene.stage`, falls back to `modalStage` or `primaryStage`
- ListMenu.activeItem accepts null to signal that no menu item is active
- Removed `children` parameter from `hbox` and `vbox` builders - they were early remnants from before we realized how powerful builders could be :)
- `action` delegate no longer has `ActionEvent` as parameter so it can be used for no-args function references. Fallback to `setOnAction` if you need the event.
- `Injectable` was a misnomer and has been deprectated in favor of `ScopedInstance`
- TaskStatus no longer disconnects the current task when the task is completed

## [1.7.5] - 2017-05-19

**Important notice**: The `field` builder used to operate on the `inputContainer` inside the `Field`. This has been changed so that it now operates on the
field itself. If you did something like `parent.isVisible = false` to hide the field, you must now change your code to `isVisible = false`. This new
behavior is more as one would expect and hopefully the change won't cause any trouble to anyone.


### Additions

- ListMenu.item builder gets tag parameter (can be used to identify the item)
- EventTarget.tag and tagProperty, useful for identifying Tabs, ListMenuItem and other components used in "selected" situations.
- Map.queryString creates an URL encoded query string from a Map. Useful for REST calls.
- Tab.enableWhen/disableWhen/visibleWhen
- TabPane.tab builder takes optional tag parameter. If no text parameter is supplied, tag.toString() is used
- Node.cache will create and cache a node inside another node. Useful for Cell implementations to reduce memory footprint. `graphic = cache { createNode() }`
- Rest client supports PATCH (https://github.com/edvin/tornadofx/issues/320)
- warning(), error(), confirmation() and information() shortcuts to alert()
- Command bindings accepts optional parameter using invoke: `button { command = someCommand(someParam) }` or `button { command = someCommand with someParam }`
- ChoiceBox now supports Commanding
- TextField now supports Commanding
- TreeTableSmartResize.POLICY - activate with smartResize() (https://github.com/edvin/tornadofx/issues/316)
- removeWhen/visibleWhen/enableWhen/disableWhen etc functions now also take an observable instead of a function that returns an observable.
- The `label` builder is now capable of taking a graphic node `label("some text", graphic)`
- ComboBoxBase.required() validator
- SmartResize.POLICY can now be installed by calling `smartResize()` on any `TableView`
- SmartResize will automatically resize if the itemsProperty of the TableView changes value
- Workspace.showHeadingLabelProperty controls whether the heading is shown in the Workspace toolbar or not
- TableView/TreeTableView requestResize() will reapply SmartResize policy, useful after content change
- Column.makeEditable() works for all number subclasses
- Workspace `navigateForward` and `navigateBack` explicit functions
- Style builder for MenuItem (https://github.com/edvin/tornadofx/issues/327)
- imageview builder overloads that accepts observable urls or images

### Fixed

- AutoJsonModel supports String types
- HTTPUrlConnection based Rest Client Engine will read data from response even when not successful
- Support view reloading in OSGi environment
- Live Views did not reload changed classes correctly
- Fixed equals/hashCode in FXEventRegistration, could cause events to not fire on similar components
- lazyPopulate child factory was called on UI thread (https://github.com/edvin/tornadofx/issues/318)
- SmartResize.requestResize() some times resulted in misaligned column headers
- JsonModelAuto supports more types and doesn't produce duplicates (before: name and nameProperty - now: just name)
- SmartResize flickers (https://github.com/edvin/tornadofx/issues/321)
- Workspace navigation (viewPos index) stays intact even when views are manually removed from the `viewStack`
- ObservableValue.select() notice changes to outer property (https://github.com/edvin/tornadofx/issues/326)
- Ignore duplicate onUndock call when both parent and scene are set to null

### Changes

- Removed Workspace experimental warning
- alert content parameter is now optional
- `commandProperty` and `commandParameterProperty` are now writable so you can choose between bind or assign
- CSS warning should not be issued in OSGi environment, since bundle activator installs CSS URL Handler
- All shape builders accepts `Number` instead of `Double` so you can write `circle(10, 10, 5)` instead of `circle(10.0, 10.0, 5.0)`
- ComboBox.validator moved to ComboBoxBase.validator to support ColorPicker and DatePicker as well
- Removed InstanceScoped and removed it from Wizard. It was not needed.
- Deprecated `menuitem` builders in favor of `item` builders, which work the same way as other builders with respect to action (IDEA provides quick fix)
- TreeView.lazyPopulate() is now data driven. If the returned list is observable, changes will be reflected in the tree (https://github.com/edvin/tornadofx/issues/317)
- field builder now operates on the field itself instead of the inputContainer. You can now hide() the field directly in the function reference.
- TableColumn.useProgressBar() supports Number subtypes instead of only Double

## [1.7.4] - 2017-04-28

### Additions

- `wrapper` builder which builds a node around the existing View root
- `ListMenu` control and corresponding `listmenu` builders
- `validator` function takes optional `model` parameter for use with properties not currently registered with the ViewModel (FXML support)
- `ToggleGroup.selectedValueProperty()` is a writable property of any type you choose. Set `togglebutton(value)` or `radiobutton(value)` to configure the value represented by each toggle.
- `Wizard.enterProgresses = true` will go to next page when complete and finish on last page (https://github.com/edvin/tornadofx/issues/310)
- `ViewModel.onCommit(commits: List<Commit>)` callback with more information about the commit
- imageview builder that takes an image in addition to the existing one that takes a url
- fxml delegate supports setting optional root element
- Improved Java interop
- Java version of FX.find() can be called without specifying scope 
- `Tab.whenSelected` callback when the tab is selected

### Fixed

- Java version of Component.find() defaults to current component scope instead of DefaultScope
- NPE in layout debugger (https://github.com/edvin/tornadofx/issues/305)

### Changes

- Kotlin 1.1.2
- findParentOfType accepts subclasses
- splitpane() now has an optional orientation parameter 
- Clicking outside of a modal InternalWindow click now play an error sound to indicate modality (https://github.com/edvin/tornadofx/issues/308)

## [1.7.3] - 2017-04-19

### Additions
- ScrollPane.edgeToEdge boolean var to control the "edge-to-edge" style class (https://github.com/edvin/tornadofx/issues/302)
- Android SDK compatibilty (See https://github.com/edvin/tornadofx-android-compat)
- Added `baseColor` CSS property
- `lazyContextmenu` to add context menus that instantiate when the menu actually opens.

### Changes
- Improved Java interop
- Removed faulty choicebox builder and replaced it with one similar to the combobox builder
- `authInterceptor` was deprecated in favor of better named `requestInterceptor`

### Fixes
- Fixed ViewModel validation bug for ComboBox, ChoiceBox and Spinner
- Autocomplete ComboBox listview matches width of ComboBox by default
- JsonStructure.save(path) actually saves (https://github.com/edvin/tornadofx/pull/300)


## [1.7.2] - 2017-04-14

- `shortpress`/`longpress` actions (https://github.com/edvin/tornadofx/pull/286)
- Form layout supports arbitrary layout containers inside fieldsets (to support multiple rows of fields or any other form layout)
- radiomenuitem builder default argument for keyCombination (https://github.com/edvin/tornadofx/issues/298)
- ViewModel bindings configured with autocommit must pass validation before the value is committed
- find<Component> takes op block to let you operate on the found Component directly
- Node.toggleButton behaves correctly if no togglegroup is available (https://github.com/edvin/tornadofx/issues/296)
- ViewModel partial commit and validate: `commit(field1, field2)`
- Wizard component
- ViewModel.valid property will be updated as validators are added
- UIComponent.closeable property and corresponding default configuration in `Workspace.defaultCloseable`
- TabPane.add(SomeView::class) will bind towards title and closeable state of the UIComponent (https://github.com/edvin/tornadofx/issues/294)
- TreeView.populate() is now data driven. If the returned list is observable, changes will be reflected in the tree

## [1.7.1] - 2017-04-06

- Node.findParentOfType will now also find UIComponents
- Configurable default states for `savable`, `refreshable` and `deletable` (Workspace.defaultXXX property)
- `Workspace.delete` button and `onDelete`, `deletableWhen` and `onDelete` on `UIComponent`
- `TabPane.connectWorkspaceActions` makes the `TabPane` a target for save/refresh/delete actions
- Autocomplete tooltip mode for non editable ComboBox (https://github.com/edvin/tornadofx/pull/293)
- `UIComponent.app` points to the current application instance
- `config` base path configurable via `App.configBasePath`
- Per component `config` path configurable via `UIComponent.configPath`
- Global configuration object `app.config` works like the one in `UIComponent`, saves to `conf/app.properties` by default
- TabPane.contentUiComponent will retrieve the UIComponent embedded in the selected tab
- UIComponent callbacks for `onNavigateBack` and `onNavigateForward` can veto Workspace navigation
- Improved TableView.selectOnDrag (https://github.com/edvin/tornadofx/issues/262)
- Functions to load and save Json objects and JsonModel
- Rest Client supports absolute URI's without appending base URI (https://github.com/edvin/tornadofx/issues/289)
- `replaceWith` gets `sizeToScene` boolean parameter, defaults to false (https://github.com/edvin/tornadofx/issues/283)
- `shortcut("keyCombo") { .. }` and `shortcut(KeyCombo) { .. }` configures key press initiated actions
- UIComponent.accelerators map now works from any View, not just Views embedded in a Workspace (https://github.com/edvin/tornadofx/issues/253)
- Added Scope.hasActiveWorkspace to check if the workspace inside the current scope has been activated
- `Button.shortcut` also works when button is embedded in sub view (https://github.com/edvin/tornadofx/issues/253)
- DataGrid correctly calculates horizontal scrollbar
- DataGrid.maxRows will constrain the max number of rows and override maxCellsInRow if needed (https://github.com/edvin/tornadofx/issues/287)
- DataGrid properties are now StylableObjectProperties to make them bindable
- `config` can now read and write JsonObject and JsonArray
- TableView.bindSelected uses listener instead of unidirectional binding
- Simplified ItemViewModel binding: `val name = bind(Customer::nameProperty)` instead of the old `val name = bind { item?.nameProperty }`
- Any?.toProperty() will wrap any value in an observable property, even nullable properties
- TableColumnBase.style builder
- Node.managedWhen builder binding
- Int/Double Spinner builders merged into one Number builder for better compatibility
- Spinner builders have defaults for min (0), max(100), initialValue (property.value if supplied) (https://github.com/edvin/tornadofx/issues/274)
- paddingLeft/paddingRight converted from Double to Number
- JsonObject.contains(text) and JsonModel.contains(text)
- Button.action() shortcut istead of Button.setOnAction()
- ObservableList.invalidate()
- Dialog.toFront()
- Node.whenVisible
- ListCellFragment.onEdit
- ItemViewModel allows passing in the itemProperty
- First togglebutton builder inside a togglegroup will be selected by default (disable with `selectFirst = false`)
- ToggleButton.whenSelected
- SortedFilteredList refilters when items change (add, remove, permutate)
- SortedFilteredList is editable and supports all functions of the ObservableList interface
- ObservableXXXValue.onChange functions should support nullable values
- Changed semantics of `Node.removeWhen` to switch visible/managed state instead of adding/removing from parent
- Internal: ViewModel maintains a map between bound properties towards the ViewModel to support validators in a cleaner way without reflection calls to private APIs (https://github.com/edvin/tornadofx/issues/276)
- Kotlin 1.1.1 and JvmTarget 1.8
- SortedFilteredList.refilter() causes the existing predicate to be reevaluated
- openModal(resizable) and openWindow(resizable) optional parameter
- TextInputControl.trimWhitespace() enforces on focus lost instead of onChange (prevented adding words with whitespace)
- ViewModel.bind accepts cast to IntegerProperty/DoubleProperty/FloatProperty/BooleanProperty even when binding is null at construction time
- Added `loadFont` helper function

## [1.7.0] - 2017-03-04

- EventTarget.bindComponents(sourceList, converter) syncs the child nodes of the event target to the given observable list of UIComponents via the converter
- EventTarget.bindChildren(sourceList, converter) syncs the child nodes of the event target to the given observable list via the converter
- ObservableList.bind(sourceList, converter) syncs two lists and converts from one type to another on the fly
- API Break: Removed Node.margin helper because it shadowed margin property on Nodes which had their own margin property
- ValidationContext.validate() has optional `decorateErrors` parameter
- ValidationContext and ViewModel has `valid` observable boolean value
- Kotlin 1.1 dependency
- Added MenuItem.visibleWhen
- Fixed: `workspace.dockInNewScope(params)` operates on current scope instead of the new
- `buttonbar` builder in `form` now creates and operates on a `ButtonBar`
- `contextmenu` builder now works on any Node, not just Control
- EventBus `subscribe(times = n)` parameter will unregister listener after it has fired `n` times (http://stackoverflow.com/questions/42465786/how-to-unsubscribe-events-in-tornadofx)
- TextInputControl `trimWhitespace()`, `stripWhitespace()`, `stripNonNumeric()`, `stripNonInteger` continually strips or trims whitespace in inputs
- JSON `datetime` function has optional `millis` parameter to convert to/from milliseconds since epoch instead of seconds
- `JsonConfig.DefaultDateTimeMillis = true` will cause `datetime` to convert to/from milliseconds since epoch by default
- Improved Form prefWidth calculations
- MenuItem.enableWhen function
- Custom tab support for Views. Views can be docked in tabs and even delegate to refreshable and savable for the surrounding View
- resources stream/url/get helpers are not non-nullable
- Added resources helper to App class
- Added TrayIcon support (https://gitallhub.com/edvin/tornadofx/issues/255)
- EventBus `fire()` function is now available from the App class
- `ComboBox.makeAutocompletable()`

## [1.6.2] - 2017-02-21

- resizeColumnsToFitContent takes nested columns into account
- SmartResize.POLICY takes nested columns into account
- scrollpane builder now has fitToWidth and fitToHeight params
- typesafe pojo column builders for TableView and TreeTableView eg. column( "Name", MyPojo::getName )
- spinner builders takes property param
- `include(fxmlFile)` builder support
- `fxml()` Views now supports nested includes / controllers injected via `fxid()` (name of controller is `fx:id` + "Controler")
- SqueezeBox.fillHeight property
- Added svgicon builder
- Removed Node.alignment helper, it was misleading
- Added collapsible parameter to titledpane builder
- Added Component.hostServices property to access a JavaFX HostServices instance
- Improved TableView.column builder so it finds mutable properties even when constructor params with same name is present (https://github.com/edvin/tornadofx/issues/247)
- Workspace.viewStack is public
- Workspace detects dynamic components anywhere inside the WorkspaceArea
- TableView.selectOnDrag() will select rows or columns depending on the current selection mode
- resources.text, resources.image and resources.imageview helpers
- Workspace has NavigationMode Stack (default) and Tabs
- `closeModal()` deprecated in favor of `close()` since it will also close tabs and non-modal + internal windows
- SqueezeBox has multiselect option (still defaults to true)
- ContextMenu.checkboxmenuitem builder
- UIComponent.icon property used by Workspace and Drawer
- Workspace Drawer support (workspace.leftDrawer/rightDrawer)
- Drawer component
- SqueezeBox panes are now `closeable`
- Form buttonbar alignment is now working correctly
- UIComponent.currentWindow property
- openModal/openWindow defaults to currentWindow as owner (https://github.com/edvin/tornadofx/issues/246)
- Accordion.fold has `expanded` parameter
- Fixed: ComboBox with cellFormat does not show bound element (https://github.com/edvin/tornadofx/issues/245)

## [1.6.1] -2017-01-26

- whenSaved and whenRefreshed lambdas as alternative to overriding onSave and onRefresh
- Workspace onSave and onDock delegates to the docked View
- InputStream.toJSON and .toJSONArray + resources.json(key) and resources.jsonArray(key)
- Color.derive and Color.ladder
- Rest.Response implements Closeable so it can be `use`ed (https://github.com/edvin/tornadofx/issues/237)
- UIComponent `disableSave()` and `disableRefresh()`
- can now bind to a pojo by providing only a single getter ( eg. person.observable( JavaPerson::getId ) )
  - API break: previously returned a PojoProperty - now returns an ObjectProperty<T>
  - uses javafx.beans.property.adapter.JavaBeanObjectPropertyBuilder and will now propogate PropertyChangeEvents from the pojo
- UIComponent.headingProperty is ObservableValue<String> for easier binding
- `field` builder supports `orientation` parameter which will cause input container to be a VBox instead of an HBox (https://github.com/edvin/tornadofx/issues/190)
- UIComponents can now be instantiated manually instead of via inject() and find()
- Input Control builders now support ObservableValue instead of just Property for automatic binding
- ListView.useCheckbox()
- ItemViewModel.asyncItem helper to reload the underlying item
- Corrected Workspace.dockInNewScope, docking was performed in the old scope (!)

## [1.6.0] - 2017-01-18

- Workspaces (https://edvin.gitbooks.io/tornadofx-guide/content/16.%20Workspaces.html)
- OpenXXX functions: Windows opens centered over owner if owner is passed in as parameter (https://github.com/edvin/tornadofx/issues/231)
- API break: View params are now map(property-ref, value) instead of vararg Pair(String, value)
- menu builder correctly supports sub-menus
- Introduced `item` menu item builder, should be used in favor of `menuitem`, which took the onAction callback insteadof an operation on the MenuItem as the op block parameter (breaks with the other builders)
- menu builder accepts graphic parameter
- ViewModel autocommit bindings doesn't affect dirty state any more
- buttonbar builder for forms
- InternalWindow now has `overlayPaint` that defaults `c("#000", 0.4)
- builderInternalWindow added
- ItemViewModel constructor takes optional initial value
- `ObservableList.asyncItems` and `ListProperty.asyncItems`
- `confirm()` function that executes an action if the user confirms
- di delegate overload to support injecting a dependency by name (in addition to type)
- `builderFragment` and `builderWindow` builders - fragment and window by just supplying a title and builder
- `ObservableList<T>.onChange` to easy listening to change events from observable lists
- `setInScope()` now uses correct KClass when entering the injectable into the components map
- `ItemViewModel.isEmpty` boolean, complements `empty` property
- `setStageIcon(icon)` will replace all existing icons with the supplied (https://github.com/edvin/tornadofx/issues/228)
- `TableColumn.useCheckbox(editable = true)` now fires edit/commit events when value is changed
- Create nested, observable, writable properties using the `observableValue.select()` function
- ViewModel `bind` has optional parameter `forceObjectProperty` to avoid creating `IntegerProperty` for ints etc, so you can have nullable values
- `TableView.onEditCommit()` handler fires when a cell is edited. No need to manage domain object value, just add your business logic
- Fixed scope support. `DefaultScope(MyController::class)` or `MyController::class.scope(DefaultScope)`
- TableColumn hasClass/addClass/removeClass/toggleClass supports type safe stylesheets
- Lots of functions that earlier accepted Double now accept Number
- TableView.enableCellEditing() makes table editable and enables cell selection
- TableView.regainFocusAfterEdit() - make sure TableView doesn't look focus after cell edit
- TableColumn.makeEditable(converter) - supply specific converter for editable fields
- TableColumn.converter(converter) - supply specific converter for read only text fields
- TableColumn.makeEditable() supports BigDecimal
- Added scope.set(injectable) as easier alternative to setInScope(injectable, scope)
- tableview builder that takes `ObservableValue<ObservableList<T>>`, supporting automatic rebind when items change
- vbox and hbox builders supports any Number as spacing parameter, not just Double
- `runAsync` exposes `TaskStatus` model for binding towards task states: running, message, title, progress, value
- `runAsync` now run in the context of `Task` so you can access `updateMessage()` etc
- progressbar and progressindicator builders binds to `Property<Number>` instead of `Property<Double>` to support `DoubleProperty`
- Added `insets()` builder
- Fixed a race condition in Slideshow with overlapping transitions (https://github.com/edvin/tornadofx/issues/225)
- Node `onHover { doSomething() }` helper, param is boolean indicating hover state
- Node builder bindings: disableWhen, enableWhen, visibleWhen, hiddenWhen, removeWhen
- ObservableValue<Boolean>.toBinding() converts observable boolean to BooleanBinding
- TableCell.useCombobox now supports every kind of Property (bug)
- Observable padding properties for Region `paddingXXXProperty` (top/right/bottom/left/vertical/horizontal/all)
- Padding vars for Region: `paddingXXX' (top/right/bottom/left/vertical/horizontal/all)
- Added `proxyprop` helper to create proxied properties
- DataGrid `maxCellsInRow` property (also CSS styleable as `-fx-max-cells-in-row`)
- Added `DataGrid.asyncItems` to load items async with more concise syntax
- Added `DataGrid.bindSelected` to bind selected item to another property or ViewModel
- Fixed a ViewModel binding bug causing errors if external changes were made to a bound facade
- Added `squeezebox` builder. SqueezeBox is an accordion that allows multiple open titledpanes, added using `fold()`
- `cellCache` supports builders. Earlier, builders would be appended to the ListView, creating undesirable results
- `Scene.reloadViews()` is removed from the public API, no need to call it manually
- `titledpane` builder now accepts op parameter like every other builder. node parameter is now optional
- Fieldset.wrapWidth is now Number instead of Double

## [1.5.9] - 2016-12-24

- UIComponent has `isdockedProperty` and `isDocked` boolean telling you if the ui component is currently docked
- Added CSS elements to type safe stylesheets so you can now target f.ex HBox even if it doesn't have a CSS class
- Pass parameters to ui components using inject/find. Inject params via `val myParam : Int by param()` in target view.
- booleanBinding and stringBinding now adds observable receiver as dependency
- Eventbus: `FXEvent` class with `subscribe()`, `unsubscribe` and `fire` functions (https://edvin.gitbooks.io/tornadofx-guide/content/15.%20EventBus.html)
- InternalWindow is public, close() will also close InternalWindow
- `setInScope(value, scope)` allows you to preemptively configure an injectable property
- Allow Labeled.bind() to work on ObservableValue<T> instead of just Property<T>
- HttpClientEngine now adds default json headers to request
- Fixed Bug: Unconsumed POST requests are not posted to the server completely
- Add Connection: Keep-Alive and User-Agent headers to the default rest client engine

## [1.5.8] - 2016-11-24

- WritableValue<T>.assignIfNull(creatorFn) assigns to the value by calling creator unless it is already non-null
- Button.accelerator(KeyCombination) adds shortcuts to buttons (https://github.com/edvin/tornadofx/issues/205)
- Slideshow component and slideshow builder
- openInternalWindow(SomeOtherView::class) opens a window ontop of the current scene graph
- bindStringProperty respects given format (https://github.com/edvin/tornadofx/issues/210)
- Proxy support for Rest client (Set `client.proxy = Proxy()`)
- Pane builder (https://github.com/edvin/tornadofx/issues/208)
- Iterable<Node>.style will apply styles to all elements in collection
- Added `Node.alignment` property that knows how to apply alignment depending on the parent
- Added `Node.margin` property that knows how to apply margin depending on the parent
- canvas builder
- All constraint builders no longer set default values for properties that are not overridden
- Added canvas() builder
- Kotlin 1.0.5-2
- Added `stackpaneConstraints` builder (margin/alignment) (https://github.com/edvin/tornadofx/issues/206)
- Added `Node.hgrow` and `Node.vgrow` properties (https://github.com/edvin/tornadofx/issues/204)
- ComboBox.cellFormat also formats button cell by default with option to override
- UIComponent.openWindow() opens a new modeless Window
- TreeView.bindSelected(itemProperty) and TreeView.bindSelected(itemViewModel)
- Rest POST supports InputStream (https://github.com/edvin/tornadofx/pull/200)
- Removed deprecated `findFragment` - use `find` instead
- ViewModel.ignoreDirtyStateProperties list of properties that should not be considered when calculating dirty state
- Removed deprecated `replaceWith` overloads (https://github.com/edvin/tornadofx/issues/199)
- Scope support
- ViewModel is now `Component` and `Injectable` so it supports injection.
- addClass/removeClass/toggleClass now also works for pseudo classes (https://github.com/edvin/tornadofx/issues/198)
- ItemViewModel().bindTo(listCellFragment)
- resources.stream("some-resource") locates InputStream for resource
- Added custom renderers to custom CSS Properties (https://github.com/edvin/tornadofx/issues/203)

## [1.5.7] - 2016-10-21

- Fixed LayoutDebugger not showing debugged scene correctly (https://github.com/edvin/tornadofx/issues/192)
- App.shouldShowPrimaryStage() can be used to initially hide the primary stage
- Node.onDoubleClick handler
- chooseDirectory function
- ListView.bindSelected(itemProperty) and ListView.bindSelected(itemViewModel)
- TableView.bindSelected(itemProperty) and TableView.bindSelected(itemViewModel)
- Added ItemViewModel to reduce boiler plate for ViewModels with one source object
- SortedFilteredList now supports editing writeback to the underlying observable list
- View.replaceWith now updates scene property to support Live Views (https://github.com/edvin/tornadofx/issues/191)
- ViewModel bind return value is now optional to support eventually available items
- ViewModel detects changes to the source object and applies to the model counterpart automatically
- ViewModel `bind(autocommit = true) { .. }` option
- Mnemonic in Field labels (form -> field -> input.mnemonicTarget())
- Added ItemFragment and ListCellFragment. Will add TableCellFragment etc shortly.
- Added TreeView.cellDecorator
- Node.hide and Node.show
- Node.toggleClass(class, observableBooleanValue)
- Removed cell as `this` for `cellCache`. The cell could change, so taking it into account was a mistake.
- App MainView parameter can now be a `Fragment` as well as `View`
- ListView `cellCache` provider to create a cached graphic node per item
- Kotlin 1.0.4
- The `di()` delegate no longer calls out to the `DIContainer` for every access, effectively caching the lookup
- The `fxid()` delegate can now inject any type, not just `EventTarget` subclasses
- Added non-null `onChange` overrides for primitive `ObservableValue`s
- Fixed bug with `Node.fade` reversed animations (was also affecting `ViewTransitions`)
- Deprecated confusing CSS `add` function if favor of `and`

## [1.5.6] - 2016-09-19

- ViewModel.onCommit() function that will be called after a successful commit
- TableView SmartResize Policy (https://github.com/edvin/tornadofx/wiki/TableView-SmartResize)
- `dynamicContent` builder that will replace content in a Node when an observable value changes
- Alternative `TableView.column` builder with auto-conversion to observable value (`column("Title", ReturnType::class) { value { it.value.somePropertyOrValue })`
- DataGrid component 
- TableColumn `cellCache` provider to create a cached graphic node per item
- Padding shortcuts (paddingRight, paddingLeft, paddingTop, paddingBottom) to Region
- TableView support for Nested Columns (`nestedColumn(title) { // add child columns here }`)
- TableView support for expanded row node (`rowExpander { // create node to show on expand here }`) (https://edvin.gitbooks.io/tornadofx-guide/content/5.%20Builders%20II%20-%20Data%20Controls.html#row-expanders) 
- Fixed bug where image URLs defined in CSS were rendered wrong
- Added support for skipping snake-casing in CSS rules (names still have to be valid css identifiers)
- Fixed bug where CSS selectors defined with strings would have their capitalization changed (`".testThing"` => `".test-thing"`, `cssclass("testThing")` => `.test-thing`)
- Updated the `ViewTransition` code to be more flexible (including now working with any `Node`, not just `View`s and `Fragment`s).
    - Also added several new built in `ViewTransition`s
- Added new `Node` animation helper functions for various transformations
- FXML files can now contain `fx:controller` attribute to help with content assist, if `hasControllerAttribute = true` is passed to the `fxml` delegate (https://github.com/edvin/tornadofx/issues/179)
- Fix exception in chooseFile when user cancels in Multi mode

## [1.5.5] - 2016-08-19

- Stylesheets can be loaded via ServiceLoader (`META-INF/services/tornadofx.Stylesheet` with reference to the stylesheet class)
- Default constructor was re-added to `tornadofx.App` to support `Run View` in IDEA Plugin
- `resizeColumnsToFitContent` has `afterResize` callback parameter
- SortedFilteredList.asyncItems function
- SortedFilteredList can now be assigned as items to tableview/listview builder without calling `bindTo`
- `DefaultErrorHandler.filter` listens to uncaught errors and can consume them to avoid the default error dialog.
- `json.add(key, JsonModel)` automatically converts to JSON
- CSS DSL now supports imports through constructor parameters. e.g. `class DialogStyle : StyleSheet(BaseStyle::class) { ... }`
- Fixed a bug in `View.replaceWith` which caused the whole scene to change even when for sub views

## [1.5.4] - 2016-08-03

This release fixes an issue with type safe stylesheets. `importStylesheet(Styles::class)` would fail unless an OSGi runtime was available.

## [1.5.3] - 2016-08-02

### Added

- `App.createPrimaryScene` overridable function to specify how the scene for the primary View is created
- OSGI manifest metadata
- LayoutDebugger can edit new Node properties: `spacing`
- Stylesheets can be dynamically added at runtime and will affect all active scenes
- Convenience methods for creating bindings on any object. e.g. `stringBinding(person, person.firstNameProperty, person.lastNameProperty) { "$firstName, #lastName" }`
- View/Fragment takes optional title in constructor

### Changed

- UIComponent.showModal now supports reopening even if modalStage was never removed
- `fieldset` block now operates on an `HBox` instead of `Pane` so you can write `alignment = Pos.BASELINE_RIGHT` to right-align buttons etc
- Set modalStage before showAndWait() (https://github.com/edvin/tornadofx/pull/151)
- `Parent.find` and `UIComponent.find` renamed to `lookup` for better alignment with JavaFX `lookup` and to avoid confusion with `find(View::class)` 
- Improved `BorderPane` builders, they also now accept `UIComponent` references instead of instances
- Builders now operate on `EventTarget` instead of `Pane` and as a result, many builders have improved syntax and functionality
- Reduced boilerplate for `App` creation (you can now use `class MyApp : App(MyView::class, Styles::class)`
- ViewModel `commit` and `rollback` run on the UI thread because decorators might be invoked 
- ViewModel `commit` accepts a function that will be run if the commit is successful
- `find` can now also find `Fragments`, so `findFragment` is deprecated
- `lookup` takes an optional op that operates on the UIComponent it found
- `TreeTableView/TableView.populate` accepts any kind of `Iterable<T>` instead of `List`

## [1.5.2] - 2016-07-21

### Added

- Validation support
- Decoration support
- Node.removeFromParent()
- Dimension arithmetics (https://github.com/edvin/tornadofx/pull/146)
- Get a reference to objects in other Components via `get(ComponentType::propertyName)` and set them via `set(ComponentType::propertyName, value`
- `Node.replaceChildren` replaces current children with new ones created with builder
- `Node.runAsyncWithProgress` shows a progress indicator instead of while async task is running 
- `runAsync` on Injectable class references (`CustomerController::class.runAsync { listContacts(customerId) }`)
- `runAsync` on Injectable class function references (`CustomerController::listContacts.runAsync(customerId)`)
- `ObservableValue.onChange` listener
- `UIComponent.whenDocked` and `UIComponent.whenUndocked`
- LayoutDebugger (https://github.com/edvin/tornadofx/wiki/Layout-Debugger)
- ViewModel (https://github.com/edvin/tornadofx/wiki/ViewModel)
- TableView `cellDecorator`
- ComboBox `cellFormat` formatter function
- TreeView `lazyPopulate` alternative to `populate` that lazily creates children as needed
- TreeItem nesting extension functions (https://github.com/edvin/tornadofx/issues/134)
- TableView `selectWhere()`, `moveToTopWhere()` and `moveToBottomWhere()` (https://github.com/edvin/tornadofx/issues/134)
- Group builder `group`
- Improved tab for tabpane builder `tab("Name") { operateOnTab(); content { .. } }`
- Create bindings dependent on an ObservableValue: `objectBinding` + `integerBinding`, `longBinding` etc for all applicable types
- New, simplified method of creating properties `val nameProperty = SimpleStringProperty(); var name by nameProperty` (https://github.com/edvin/tornadofx/pull/143)
- Extract a JsonObject and turn it into a JsonModel by with `json.jsonModel("key")`
- `kotlin-reflect.jar` is now a default dependency. It can be removed if you don't use any of the TableView.`column` functions. Over time, more features will probably require it.
- Replace View function `UIComponent.replaceWith` now accepts `KClass<View>` and `KClass<Fragment>` as well as UIComponent instances
- label() and text() builders now accepts an ObservableValue<String> for unidirectional binding
- Added non-null JSON getters (`getLong(key)` returns Long while `long(key)` returns Long?)
- Improved compatibility with ScenicView by not creating inline/crossinline cellformatters (https://youtrack.jetbrains.com/issue/KT-13148)
 
### Changed

- ImageView builder now loads image lazily by default
- CSSUrlHandler force install moved to CSS.CompanionObject to make sure it happens in time
- addClass/removeClass now accepts vararg
- alert() function now returns Alert object
- Fixed bug: Inherited properties cannot be accessed via getProperty - NoSuchFieldException (https://github.com/edvin/tornadofx/issues/141)
- Uncaught exceptions will now be logged to the console to ensure error message delivery even when UI is not initialized
- Fixed CheckBoxCell binding (https://github.com/edvin/tornadofx/issues/140)
- Builder op block made optional on many builders (https://github.com/edvin/tornadofx/issues/126)
- Fixed bug in chooseFile (returned list with null instead of empty list when nothing was selected

## [1.5.1] - 2016-06-29

### Added

- Shape builders (https://github.com/edvin/tornadofx/issues/129)
- Animation builders (https://github.com/edvin/tornadofx/issues/131)
- Replace View function: `UIComponent.replaceWith`
- `fxid()` specific fx:id name as optional parameter
- webview builder

### Changed

- Call `onUndock` when UIComponent.modalStage closes
- Rewrite of the CSS sub structure, cleaner selector syntax, negative dimensions, no need for `select` keyword for single selectors

## [1.5.0] - 2016-06-10

### Added

- Multivalue property support in type safe stylesheets (API break)
- `UIComponent.onDock` and `UIComponent.onUndock`

## [1.4.10] - 2016-06-02

### Added

- Default Rest Engine supports gzip/deflate
- Default Rest Engine adds Accept: application/json by default

### Changed

- Moved box/c functions outside CssBlock so they can be used in Stylesheet companion object
- Better error reporting and logging for missing or wrong fx:id vs fxid() usage

## [1.4.9] - 2016-05-29

### Added

- Convert Iterable<JsonModel> to JsonArray (`Iterable<JsonModel>.toJSON()`)
- Clipboard functions (https://github.com/edvin/tornadofx/issues/110)
- ContextMenu builder
- TreeTableView column builder that takes an observable value creator
- TreeTableView `rowItem` accessor
- TreeTableView `onUserSelect`
- Preferences can be saved and loaded using the prefences function, see https://github.com/edvin/tornadofx/pull/107

## [1.4.8] - 2016-05-20

### Added

- Inline type safe styles
- Easier navigation of View to Node and Node to View (https://github.com/edvin/tornadofx/issues/112)
- Fragments can be declaratively created via `fragment` delegate
- Type Safe CSS URL Handler will be force-installed if the JVM does not pick it up

### Changed

- Upgrade to Kotlin 1.0.2

## [1.4.7] - 2016-05-10

### Added

- Form Builder (https://github.com/edvin/tornadofx/issues/111)

## [1.4.6] - 2016-05-06

### Added

- openModal supports new optional `block` and `owner` parameters
- Spinner builder (https://github.com/edvin/tornadofx/issues/106)
- POJO Binding Support (https://github.com/edvin/tornadofx/issues/104)

### Changed

- App can be started without overriding `primaryView` -> startup parameter `--view-class=package.View`
- addClass, removeClass, toggleClass returns the Node it was applied to (for chaining support)

## [1.4.5] - 2016-04-29

### Changed

- Live Views no longer reloads nested UIComponents twice (https://github.com/edvin/tornadofx/issues/98)
- Added log info message when a View is reloaded
- `openModal` did not configure tornadofx.scene correctly, causing issues with Live Views
- `Node.setId(Styles.someId)` did not set the correct value

### Removed

- SingleViewApp increased framework complexity and had too many caveats so it was removed
- UIComponent.pack/unpack was removed because their function was not needed and not intuitive (https://github.com/edvin/tornadofx/issues/98#issuecomment-215674901)

## [1.4.4] - 2016-04-27

### Added

- Program parameters `--live-stylesheets`, `--live-views`, `--dump-stylesheets` and `--dev-mode` 
- Hot View Reload (https://github.com/edvin/tornadofx/issues/96) 
- `children(nodeList)` builder helper to redirect built children to a specific node list (https://github.com/edvin/tornadofx/issues/95) 
- `buttonbar` builder (https://github.com/edvin/tornadofx/issues/95)
- `ButtonBar.button` builder (https://github.com/edvin/tornadofx/issues/95)
- `togglegroup` builder

## [1.4.3] - 2016-04-23

### Added

- Type Safe CSS Builders (https://github.com/edvin/tornadofx/issues/80) [Docs here](https://github.com/edvin/tornadofx/wiki/Type-Safe-CSS)
- TableColumn/TreeTableColumn `addClass`/`hasClass`/`removeClass`/`toggleClass` functions
- Binding support (https://github.com/edvin/tornadofx/issues/91)
- `FX.registerApplication(app, stage)` function for easy integration with existing apps (https://github.com/edvin/tornadofx/issues/89) [Docs here](https://github.com/edvin/tornadofx/wiki/Integrate-with-existing-JavaFX-Applications)
- `colorpicker` builder (https://github.com/edvin/tornadofx/issues/76)
- `chooseFile` File Chooser (https://github.com/edvin/tornadofx/issues/76)
- `pagination` builder (https://github.com/edvin/tornadofx/issues/76)
- Configurable alert dialog 
- `Node.bindClass` applies an observable style class to a node (https://github.com/edvin/tornadofx/issues/88)
- Toolbar.spacer and ToolBar.separator builders

### Changed

- Fixed dual instantiation of SingleViewApp
- `runAsync` replaces `background` to avoid collisions with `Region.background`. `background` is now deprecated

## [1.4.2] - 2016-04-14

### Added

- External dependency injection support - Guice, Spring++ (https://github.com/edvin/tornadofx/issues/79)
- `SingleViewApp` for small/example applications (https://github.com/edvin/tornadofx/issues/74)
- `SortedFilteredList` for sorting and filtering data in list controls (https://github.com/edvin/tornadofx/issues/62)
- `TableView.makeIndexColumn` (https://github.com/edvin/tornadofx/pull/64)
- `tableview` builder accepts optional item list
- `TableColumn` cell factories: `useComboBox`, `useTextField`, `useChoiceBox`, `useProgressBar`, `useCheckbox` and `useDatePicker` (https://github.com/edvin/tornadofx/issues/67)
- `TableColumn.enableTextWrap` (https://github.com/edvin/tornadofx/pull/65)
- `TableColumn` cell factory that wraps `PropertyValueFactory` for better POJO support (https://github.com/edvin/tornadofx/pull/75)
- `splitpane` builder (https://github.com/edvin/tornadofx/issues/72)
- `anchorpane` builder (https://github.com/edvin/tornadofx/issues/84)
- `accordion` builder (https://github.com/edvin/tornadofx/pull/73)
- `JsonStructure.toPrettyString` (https://github.com/edvin/tornadofx/pull/77)
- `text` builder (https://github.com/edvin/tornadofx/issues/76)
- `textflow` builder (https://github.com/edvin/tornadofx/issues/76)
- `htmleditor` builder (https://github.com/edvin/tornadofx/pull/83)
- `hyperlink` builder (https://github.com/edvin/tornadofx/pull/78)
- `passwordfield` builder (https://github.com/edvin/tornadofx/pull/78)
- `radiobutton` builder (https://github.com/edvin/tornadofx/pull/78)
- `togglebutton` builder (https://github.com/edvin/tornadofx/pull/78)
- `slider` builder (https://github.com/edvin/tornadofx/pull/81)
- `separator` builder (https://github.com/edvin/tornadofx/pull/82)
- `choicebox` builder (https://github.com/edvin/tornadofx/pull/82)

### Changed

- Upgrade to Kotlin 1.0.1-2
- `Node.toggleClass` could potentially add duplicates
- `TableView/TreeTableView.resizeColumnsToFitContent` scans 50 rows by default
- HttpURLEngine correctly sets Content-Type header
- Som builders were not all lowercase (titledPane renamed to titledpane)

## [1.4.1] - 2016-03-28

### Added

- Chart builders (https://github.com/edvin/tornadofx/issues/55) [Examples here](https://github.com/edvin/tornadofx/wiki/Charts)
- Tooltip builder (https://github.com/edvin/tornadofx/issues/58)

## [1.4.0] - 2016-03-26

This version is binary incompatible if you used the REST Client, perform a clean build
 when upgrading.

As `Apache HttpClient` is no longer required, most of the `HttpResponse` extension functions
 has been removed and reimplemented in the `Rest.Response` interface. If you accessed `HttpClient`
 classes directly, you will need to adjust some code. See the [REST Client documentation](https://github.com/edvin/tornadofx/wiki/REST-Client)
 for updated information.
 	
### Added

- Injection support in the `App` class (https://github.com/edvin/tornadofx/issues/54)
- `TableView/TreeTableView.resizeColumnsToFitContent` function (https://github.com/edvin/tornadofx/issues/48)
- `TreeTableView` and `TreeView` builders (https://github.com/edvin/tornadofx/issues/47)
- Easy access to application resources (https://github.com/edvin/tornadofx/issues/44)
- Alternative view location for [`fxml()` delegate](https://github.com/edvin/tornadofx/wiki/Components#ui-built-with-fxml)

### Changed

- Upgrade to Kotlin 1.0.1
- `Apache HttpClient` is now an optional dependency. Rest API uses `HttpURLConnection` by default (https://github.com/edvin/tornadofx/issues/40)

## [1.3.2] - 2016-03-07

### Added

- @FXML delegate (https://github.com/edvin/tornadofx/issues/34)
- i18n Support (https://github.com/edvin/tornadofx/issues/29)
- `TableView.column()` support for `ObservableValue` member fields
- `FX.runAndWait` sync execution helper
- `TableColumn.makeEditable` extension
- `JsonModelAuto` automatically converts from JavaFX Properties to JSON (requires kotlin-reflect)
- Menu/MenuItem builders
- More layout builders
- More constraints for builders
- `ListView` builder
- `ScrollPane` builder

### Changed

- `Fragment` should not be injectable (https://github.com/edvin/tornadofx/issues/31)

### Removed

- `FXTableView` removed, `column` functions are now extensions on `TableView`
- `TableView.addColumn` removed, replaced by the new `column` functions

## [1.3.1] - 2016-02-28

### Added
- Arbitrary properties per `Component` (https://github.com/edvin/tornadofx/issues/23)
- `singleAssign()` property delegates (https://github.com/edvin/tornadofx/issues/17)
- Tests for `singleAssign()`
- BorderPane builder (https://github.com/edvin/tornadofx/pull/16)
- `Node.gridpaneConstraints` extension function (https://github.com/edvin/tornadofx/issues/12)
- `Node.vboxConstraints` extension function
- `Node.hboxConstraints` extension function
- `TableView` builder (https://github.com/edvin/tornadofx/issues/11)
- Async loading of items for datadriven components (https://github.com/edvin/tornadofx/issues/14)
- `task`/`ui` to run async jobs outside of `Component`

### Changed
- Builder for Tab now require the content pane as input parameter to avoid confusion (https://github.com/edvin/tornadofx/issues/8)
- UIComponent#openModal() no longer requests focus for root component - caller can decide instead
- Property delegate now produces non-nullable property types
- `GridPane.row()` no long hogs the GridPane `userData` object to track rowId

## [1.3.0] - 2016-02-19

### Added
- Delegates for JavaFX Properties (https://github.com/edvin/tornadofx/issues/3)

### Changed
- Changed Maven coordinates to `no.tornado:tornadofx`
- Recompiled for Kotlin 1.0

## [1.2.3] - 2016-02-15

### Added
- Property support for builders, i.e `textfield(customer.nameProperty)`
- More builders

### Changed
- Rest client now uses PoolingHttpClientConnectionManager to support multiple threads
- HttpResponse.consume() never throws exception

## [1.2.2] - 2016-02-08
- Recompiled for Kotlin RC<|MERGE_RESOLUTION|>--- conflicted
+++ resolved
@@ -5,15 +5,12 @@
 ### Fixed
 
 - Fieldset captions are gone (https://github.com/edvin/tornadofx/issues/399)
-<<<<<<< HEAD
 - AutoCompleteComboBoxSkin no longer throws upon reconfiguration
 
 ### Changes
 
 - AutoCompleteComboBoxSkin: Added an option to use automatic width for the popup
-=======
 - Fieldset padding is missing (https://github.com/edvin/tornadofx/issues/401)
->>>>>>> 6cec566f
 
 ## [1.7.9] - 2017-08-04
 
